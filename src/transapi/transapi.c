#include <string.h>
#include <stdio.h>

#include "transapi_internal.h"
#include "xmldiff.h"
#include "../netconf_internal.h"
#include "../datastore/edit_config.h"

struct transapi_callbacks_info {
	xmlDocPtr old;
	xmlDocPtr new;
	xmlDocPtr model;
	keyList keys;
	int libxml2;
	/*
	 * according to libxml2 value one of struct transapi_xml_data_callbacks or
	 * struct transapi_data_callbacks
	 */
	void *calls;
};

static int transapi_revert_callbacks_recursive(const struct transapi_callbacks_info *info, struct xmldiff_tree* tree, NC_EDIT_ERROPT_TYPE erropt)
{
	struct xmldiff_tree *child;
	xmlNodePtr parent, xmlnode;
	struct transapi_xml_data_callbacks *xmlcalls = NULL;
	struct transapi_data_callbacks *stdcalls = NULL;
	xmlBufferPtr buf;
	char* node;
	int ret;
	XMLDIFF_OP op;

	for(child = tree->children; child != NULL; child = child->next) {
		transapi_revert_callbacks_recursive(info, child, erropt);
<<<<<<< HEAD
		if (tree->callback && !tree->applied &&
				(erropt == NC_EDIT_ERROPT_NOTSET || erropt == NC_EDIT_ERROPT_STOP || erropt == NC_EDIT_ERROPT_CONT)) {
			/* discard proposed changes */
			if (tree->op == XMLDIFF_ADD && tree->node != NULL ) {
				/* remove element to add from the new XML tree */
				xmlUnlinkNode(tree->node);
				xmlFreeNode(tree->node);
			} else if (tree->op == XMLDIFF_REM && tree->node != NULL ) {
				/* reconnect old node supposed to be romeved back to the new XML tree */
				parent = find_element_equiv(info->new, tree->node->parent, info->model, info->keys);
				xmlAddChild(parent, xmlCopyNode(tree->node, 1));
			} else if ((tree->op == XMLDIFF_MOD || tree->op == XMLDIFF_CHAIN) && tree->node != NULL ) {
				/* replace new node with the previous one */
				parent = find_element_equiv(info->old, tree->node->parent, info->model, info->keys);
				for (xmlnode = parent->children; xmlnode != NULL; xmlnode = xmlnode->next) {
					if (matching_elements(tree->node, xmlnode, info->keys, 0)) {
						break;
					}
				}
				if (xmlnode != NULL ) {
					/* replace subtree */
					xmlReplaceNode(tree->node, xmlnode);
=======
		if (!tree->applied) {
			if (erropt == NC_EDIT_ERROPT_NOTSET || erropt == NC_EDIT_ERROPT_STOP) {
				/* discard proposed changes */
				if (tree->op == XMLDIFF_ADD && tree->node != NULL ) {
					/* remove element to add from the new XML tree */
					xmlUnlinkNode(tree->node);
>>>>>>> 55810ef0
					xmlFreeNode(tree->node);
				} else {
					WARN("Unable to discard not executed changes from XML tree: previous subtree version not found.")
				}
			}
		}

		if (erropt == NC_EDIT_ERROPT_ROLLBACK && tree->callback && tree->applied) {
			/*
			 * do not affect XML tree, just use transAPI callbacks
			 * to revert applied chenges. XML tree is reverted in
			 * nc_rpc_apply()
			 */
			if (tree->op == XMLDIFF_ADD && tree->node != NULL ) {
				/* node was added, now remove it */
				op = XMLDIFF_REM;
				xmlnode = tree->node;
			} else if (tree->op == XMLDIFF_REM && tree->node != NULL ) {
				/* node was removed, add it back */
				op = XMLDIFF_ADD;
				xmlnode = tree->node;
			} else if ((tree->op == XMLDIFF_MOD || tree->op == XMLDIFF_CHAIN) && tree->node != NULL ) {
				/* node was modified, replace it with previous version */
				parent = find_element_equiv(info->old, tree->node->parent, info->model, info->keys);
				for (xmlnode = parent->children; xmlnode != NULL; xmlnode = xmlnode->next) {
					if (matching_elements(tree->node, xmlnode, info->keys, 0)) {
						break;
					}
				}
				if (xmlnode != NULL ) {
					op = tree->op;
					/* xmlnode already set */
				} else {
					ERROR("Unable to revert executed changes: previous subtree version not found.");
					/* continue with a next change */
					continue;
				}
			}

			/* revert changes */
			if (info->libxml2) {
				xmlcalls = (struct transapi_xml_data_callbacks*)(info->calls);
				ret = xmlcalls->callbacks[tree->priority - 1].func(op, xmlnode, &xmlcalls->data);
			} else {
				/* if node was removed, it was copied from old XML doc, else from new XML doc */
				stdcalls = (struct transapi_data_callbacks*)(info->calls);
				buf = xmlBufferCreate();
				xmlNodeDump(buf, xmlnode->doc, xmlnode, 1, 0);
				node = (char*) xmlBufferContent(buf);
				ret = stdcalls->callbacks[tree->priority - 1].func(op, node, &stdcalls->data);
				xmlBufferFree(buf);
			}

			if (ret != EXIT_SUCCESS) {
				WARN("Reverting configuration changes via transAPI failed, configuration may be inconsistent.");
			}
		}
	}

	return (EXIT_SUCCESS);
}

/* call the callbacks in the order set by the priority of each change */
static int transapi_apply_callbacks_recursive(const struct transapi_callbacks_info *info, struct xmldiff_tree* tree, NC_EDIT_ERROPT_TYPE erropt) {
	struct xmldiff_tree* child, *cur_min;
	int ret, retval = EXIT_SUCCESS;
	xmlBufferPtr buf;
	char* node;
	struct transapi_xml_data_callbacks *xmlcalls = NULL;
	struct transapi_data_callbacks *stdcalls = NULL;

	do {
		cur_min = NULL;
		child = tree->children;
		while (child != NULL) {
			if (child->priority && !child->applied) {
				/* Valid change with a callback or callback in child (priority > 0) not yet applied */
				if (cur_min == NULL || cur_min->priority > child->priority) {
					cur_min = child;
				}
			}
			child = child->next;
		}

		if (cur_min != NULL) {
			/* Process this child recursively */
			if (transapi_apply_callbacks_recursive(info, cur_min, erropt) != EXIT_SUCCESS) {
				if (erropt == NC_EDIT_ERROPT_NOTSET || erropt == NC_EDIT_ERROPT_STOP || erropt == NC_EDIT_ERROPT_ROLLBACK) {
					return (EXIT_FAILURE);
				} /* on continue-on-error, just remember return value, but continue */
				retval = EXIT_FAILURE;
			}
		}
	} while (cur_min != NULL);

	/* Finally call our callback */
	if (tree->callback) {
		DBG("Transapi calling callback %s with op %d.", tree->path, tree->op);
		if (info->libxml2) {
			xmlcalls = (struct transapi_xml_data_callbacks*)(info->calls);
			ret = xmlcalls->callbacks[tree->priority-1].func(tree->op, tree->node, &xmlcalls->data);
		} else {
			/* if node was removed, it was copied from old XML doc, else from new XML doc */
			stdcalls = (struct transapi_data_callbacks*)(info->calls);
			buf = xmlBufferCreate();
			xmlNodeDump(buf, tree->op == XMLDIFF_REM ? info->old : info->new, tree->node, 1, 0);
			node = (char*)xmlBufferContent(buf);
			ret = stdcalls->callbacks[tree->priority-1].func(tree->op, node, &stdcalls->data);
			xmlBufferFree(buf);
		}
		if (ret != EXIT_SUCCESS) {
			ERROR("Callback for path %s failed (%d).", tree->path, ret);
<<<<<<< HEAD
			return (EXIT_FAILURE);
		} else {
			tree->applied = true;
=======

			if (erropt == NC_EDIT_ERROPT_NOTSET || erropt == NC_EDIT_ERROPT_STOP) {
				/* not yet performed changes will be discarded */
				return EXIT_FAILURE;
			} else if (erropt == NC_EDIT_ERROPT_ROLLBACK) {
			} else if (erropt == NC_EDIT_ERROPT_CONT) {
			}
>>>>>>> 55810ef0
		}
	}
	/* mark subtree as solved */
	tree->applied = true;

	return (retval);
}

/* will be called by library after change in running datastore */
int transapi_running_changed (void* c, const char * ns_mapping[], xmlDocPtr old_doc, xmlDocPtr new_doc, struct data_model *model, NC_EDIT_ERROPT_TYPE erropt, int libxml2)
{
	struct xmldiff_tree* diff = NULL;
	struct transapi_callbacks_info info;
	
	if (xmldiff_diff(&diff, old_doc, new_doc, model->model_tree, ns_mapping) == XMLDIFF_ERR) { /* failed to create diff list */
		ERROR("Failed to create the tree of differences.");
		xmldiff_free(diff);
		return EXIT_FAILURE;
	} else if (diff != NULL) {
		if (xmldiff_set_priorities(diff, c) != EXIT_SUCCESS) {
			VERB("There was not found a single callback for the configuration change.");
		} else {
			info.old = old_doc;
			info.new = new_doc;
			info.model = model->xml;
			info.keys = get_keynode_list(info.model);
			info.libxml2 = libxml2;
			info.calls = c;

			if (transapi_apply_callbacks_recursive(&info, diff, erropt) != EXIT_SUCCESS) {
				/* revert not applied changes from XML tree */
				transapi_revert_callbacks_recursive(&info, diff, erropt);

				keyListFree(info.keys);
				xmldiff_free(diff);
				free(diff);
				return EXIT_FAILURE;
			}
			keyListFree(info.keys);
		}
	} else {
		VERB("Nothing changed.");
	}

	xmldiff_free(diff);
	free(diff);
	return EXIT_SUCCESS;
}<|MERGE_RESOLUTION|>--- conflicted
+++ resolved
@@ -19,6 +19,39 @@
 	void *calls;
 };
 
+static void transapi_revert_xml_tree(const struct transapi_callbacks_info *info, struct xmldiff_tree* tree)
+{
+	xmlNodePtr parent, xmlnode;
+
+	DBG("Transapi revert XML tree (%s, proposed operation %d).", tree->path, tree->op);
+
+	/* discard proposed changes */
+	if (tree->op == XMLDIFF_ADD && tree->node != NULL ) {
+		/* remove element to add from the new XML tree */
+		xmlUnlinkNode(tree->node);
+		xmlFreeNode(tree->node);
+	} else if (tree->op == XMLDIFF_REM && tree->node != NULL ) {
+		/* reconnect old node supposed to be romeved back to the new XML tree */
+		parent = find_element_equiv(info->new, tree->node->parent, info->model, info->keys);
+		xmlAddChild(parent, xmlCopyNode(tree->node, 1));
+	} else if ((tree->op == XMLDIFF_MOD || tree->op == XMLDIFF_CHAIN) && tree->node != NULL ) {
+		/* replace new node with the previous one */
+		parent = find_element_equiv(info->old, tree->node->parent, info->model, info->keys);
+		for (xmlnode = parent->children; xmlnode != NULL; xmlnode = xmlnode->next) {
+			if (matching_elements(tree->node, xmlnode, info->keys, 0)) {
+				break;
+			}
+		}
+		if (xmlnode != NULL ) {
+			/* replace subtree */
+			xmlReplaceNode(tree->node, xmlnode);
+			xmlFreeNode(tree->node);
+		} else {
+			WARN("Unable to discard not executed changes from XML tree: previous subtree version not found.")
+		}
+	}
+}
+
 static int transapi_revert_callbacks_recursive(const struct transapi_callbacks_info *info, struct xmldiff_tree* tree, NC_EDIT_ERROPT_TYPE erropt)
 {
 	struct xmldiff_tree *child;
@@ -30,47 +63,48 @@
 	int ret;
 	XMLDIFF_OP op;
 
-	for(child = tree->children; child != NULL; child = child->next) {
-		transapi_revert_callbacks_recursive(info, child, erropt);
-<<<<<<< HEAD
-		if (tree->callback && !tree->applied &&
-				(erropt == NC_EDIT_ERROPT_NOTSET || erropt == NC_EDIT_ERROPT_STOP || erropt == NC_EDIT_ERROPT_CONT)) {
+	/*
+	 * On Rollback-on-error, we have to revert applied changes, but we can
+	 * tracing the tree when the node priority is 0. It means that the node
+	 * neither its children do not contain any callback.
+	 * In case of other operations, we can stop the tree tracing based on
+	 * applied value - if the node changes were applied, because
+	 * we are not calling the callbacks (we are not reverting applied changes),
+	 * but we are reverting only changes made to the XML tree but not applied
+	 * via transAPI.
+	 */
+
+	if (erropt == NC_EDIT_ERROPT_NOTSET || erropt == NC_EDIT_ERROPT_STOP) {
+		for(child = tree->children; child != NULL; child = child->next) {
+			/*
+			 * current node either all its children were applied and we
+			 * don't need to revert xorresponding XML tree changes
+			 */
+			if (tree->applied) {
+				continue;
+			}
+
+			/* do the recursion */
+			transapi_revert_callbacks_recursive(info, child, erropt);
+
 			/* discard proposed changes */
-			if (tree->op == XMLDIFF_ADD && tree->node != NULL ) {
-				/* remove element to add from the new XML tree */
-				xmlUnlinkNode(tree->node);
-				xmlFreeNode(tree->node);
-			} else if (tree->op == XMLDIFF_REM && tree->node != NULL ) {
-				/* reconnect old node supposed to be romeved back to the new XML tree */
-				parent = find_element_equiv(info->new, tree->node->parent, info->model, info->keys);
-				xmlAddChild(parent, xmlCopyNode(tree->node, 1));
-			} else if ((tree->op == XMLDIFF_MOD || tree->op == XMLDIFF_CHAIN) && tree->node != NULL ) {
-				/* replace new node with the previous one */
-				parent = find_element_equiv(info->old, tree->node->parent, info->model, info->keys);
-				for (xmlnode = parent->children; xmlnode != NULL; xmlnode = xmlnode->next) {
-					if (matching_elements(tree->node, xmlnode, info->keys, 0)) {
-						break;
-					}
-				}
-				if (xmlnode != NULL ) {
-					/* replace subtree */
-					xmlReplaceNode(tree->node, xmlnode);
-=======
-		if (!tree->applied) {
-			if (erropt == NC_EDIT_ERROPT_NOTSET || erropt == NC_EDIT_ERROPT_STOP) {
-				/* discard proposed changes */
-				if (tree->op == XMLDIFF_ADD && tree->node != NULL ) {
-					/* remove element to add from the new XML tree */
-					xmlUnlinkNode(tree->node);
->>>>>>> 55810ef0
-					xmlFreeNode(tree->node);
-				} else {
-					WARN("Unable to discard not executed changes from XML tree: previous subtree version not found.")
-				}
-			}
-		}
-
-		if (erropt == NC_EDIT_ERROPT_ROLLBACK && tree->callback && tree->applied) {
+			transapi_revert_xml_tree(info, tree);
+		}
+	} else if (erropt == NC_EDIT_ERROPT_ROLLBACK) {
+		for(child = tree->children; child != NULL; child = child->next) {
+			/* if priority == 0 then the node neither its children have no callbacks */
+			if (tree->priority == 0) {
+				continue;
+			}
+
+			/* do the recursion */
+			transapi_revert_callbacks_recursive(info, child, erropt);
+
+			/* current node has no callback function or it was not applied */
+			if (!tree->callback || !tree->applied) {
+				continue;
+			}
+
 			/*
 			 * do not affect XML tree, just use transAPI callbacks
 			 * to revert applied chenges. XML tree is reverted in
@@ -102,6 +136,8 @@
 				}
 			}
 
+			DBG("Transapi revert callback %s with op %d.", tree->path, op);
+
 			/* revert changes */
 			if (info->libxml2) {
 				xmlcalls = (struct transapi_xml_data_callbacks*)(info->calls);
@@ -152,7 +188,11 @@
 			if (transapi_apply_callbacks_recursive(info, cur_min, erropt) != EXIT_SUCCESS) {
 				if (erropt == NC_EDIT_ERROPT_NOTSET || erropt == NC_EDIT_ERROPT_STOP || erropt == NC_EDIT_ERROPT_ROLLBACK) {
 					return (EXIT_FAILURE);
-				} /* on continue-on-error, just remember return value, but continue */
+				}
+				/*
+				 * on continue-on-error, continue with processing next
+				 * change, but remember that we have failed
+				 */
 				retval = EXIT_FAILURE;
 			}
 		}
@@ -175,19 +215,14 @@
 		}
 		if (ret != EXIT_SUCCESS) {
 			ERROR("Callback for path %s failed (%d).", tree->path, ret);
-<<<<<<< HEAD
+
+			if (erropt == NC_EDIT_ERROPT_CONT) {
+				/* on continue-on-error, return not applied changes immediately and then continue */
+				transapi_revert_xml_tree(info, tree);
+				tree->applied = true;
+			}
+
 			return (EXIT_FAILURE);
-		} else {
-			tree->applied = true;
-=======
-
-			if (erropt == NC_EDIT_ERROPT_NOTSET || erropt == NC_EDIT_ERROPT_STOP) {
-				/* not yet performed changes will be discarded */
-				return EXIT_FAILURE;
-			} else if (erropt == NC_EDIT_ERROPT_ROLLBACK) {
-			} else if (erropt == NC_EDIT_ERROPT_CONT) {
-			}
->>>>>>> 55810ef0
 		}
 	}
 	/* mark subtree as solved */
@@ -218,8 +253,10 @@
 			info.calls = c;
 
 			if (transapi_apply_callbacks_recursive(&info, diff, erropt) != EXIT_SUCCESS) {
-				/* revert not applied changes from XML tree */
-				transapi_revert_callbacks_recursive(&info, diff, erropt);
+				if (erropt != NC_EDIT_ERROPT_CONT) {
+					/* revert not applied changes from XML tree */
+					transapi_revert_callbacks_recursive(&info, diff, erropt);
+				}
 
 				keyListFree(info.keys);
 				xmldiff_free(diff);
