/**
 * \file edit-config.c
 * \author Radek Krejci <rkrejci@cesnet.cz>
 * \brief NETCONF edit-config implementation independent on repository
 * implementation.
 *
 * Copyright (C) 2011-2012 CESNET, z.s.p.o.
 *
 * Redistribution and use in source and binary forms, with or without
 * modification, are permitted provided that the following conditions
 * are met:
 * 1. Redistributions of source code must retain the above copyright
 *    notice, this list of conditions and the following disclaimer.
 * 2. Redistributions in binary form must reproduce the above copyright
 *    notice, this list of conditions and the following disclaimer in
 *    the documentation and/or other materials provided with the
 *    distribution.
 * 3. Neither the name of the Company nor the names of its contributors
 *    may be used to endorse or promote products derived from this
 *    software without specific prior written permission.
 *
 * ALTERNATIVELY, provided that this notice is retained in full, this
 * product may be distributed under the terms of the GNU General Public
 * License (GPL) version 2 or later, in which case the provisions
 * of the GPL apply INSTEAD OF those given above.
 *
 * This software is provided ``as is, and any express or implied
 * warranties, including, but not limited to, the implied warranties of
 * merchantability and fitness for a particular purpose are disclaimed.
 * In no event shall the company or contributors be liable for any
 * direct, indirect, incidental, special, exemplary, or consequential
 * damages (including, but not limited to, procurement of substitute
 * goods or services; loss of use, data, or profits; or business
 * interruption) however caused and on any theory of liability, whether
 * in contract, strict liability, or tort (including negligence or
 * otherwise) arising in any way out of the use of this software, even
 * if advised of the possibility of such damage.
 *
 */

#include <stdlib.h>
#include <assert.h>
#include <string.h>
#include <sys/types.h>
#include <unistd.h>

#include <libxml/tree.h>
#include <libxml/xpath.h>
#include <libxml/xpathInternals.h>

#include "edit_config.h"
#include "../netconf.h"
#include "../netconf_internal.h"
#include "../nacm.h"

static const char rcsid[] __attribute__((used)) ="$Id: "__FILE__": "RCSID" $";

#define XPATH_BUFFER 1024

#define NC_EDIT_OP_MERGE_STRING "merge"
#define NC_EDIT_OP_CREATE_STRING "create"
#define NC_EDIT_OP_DELETE_STRING "delete"
#define NC_EDIT_OP_REPLACE_STRING "replace"
#define NC_EDIT_OP_REMOVE_STRING "remove"
#define NC_EDIT_ATTR_OP "operation"

#define NC_NS_YIN "urn:ietf:params:xml:ns:yang:yin:1"
#define NC_NS_YIN_ID "yin"

typedef enum {
	NC_CHECK_EDIT_DELETE = NC_EDIT_OP_DELETE,
	NC_CHECK_EDIT_CREATE = NC_EDIT_OP_CREATE
} NC_CHECK_EDIT_OP;

int nc_nscmp(xmlNodePtr reference, xmlNodePtr node)
{
	int in_ns = 1;

	if (reference->ns != NULL) {
		/* if filter has got specified no namespace now the NETCONF base namespace must be skipped */
		if (!strcmp((char *)reference->ns->href, NC_NS_BASE10))
			return 0;

		in_ns = 0;
		if (node->ns != NULL) {
			if (!strcmp((char *)reference->ns->href, (char *)node->ns->href)) {
				in_ns = 1;
			}
		}
	}
	return (in_ns == 1 ? 0 : 1);
}

/**
 * \brief Get value of the operation attribute of the \<node\> element.
 * If no such attribute is present, defop parameter is used and returned.
 *
 * \param[in] node XML element to analyse
 * \param[in] defop Default operation to use if no specific operation is present
 * \param[out] err NETCONF error structure to store the error description in
 *
 * \return NC_OP_TYPE_ERROR on error, valid NC_OP_TYPE values otherwise
 */
static NC_EDIT_OP_TYPE get_operation(xmlNodePtr node, NC_EDIT_DEFOP_TYPE defop, struct nc_err** error)
{
	char *operation = NULL;
	NC_EDIT_OP_TYPE op;

	/* get specific operation the node */
	if ((operation = (char *) xmlGetNsProp(node, BAD_CAST NC_EDIT_ATTR_OP, BAD_CAST NC_NS_BASE)) != NULL) {
		if (!strcmp(operation, NC_EDIT_OP_MERGE_STRING)) {
			op = NC_EDIT_OP_MERGE;
		} else if (!strcmp(operation, NC_EDIT_OP_REPLACE_STRING)) {
			op = NC_EDIT_OP_REPLACE;
		} else if (!strcmp(operation, NC_EDIT_OP_CREATE_STRING)) {
			op = NC_EDIT_OP_CREATE;
		} else if (!strcmp(operation, NC_EDIT_OP_DELETE_STRING)) {
			op = NC_EDIT_OP_DELETE;
		} else if (!strcmp(operation, NC_EDIT_OP_REMOVE_STRING)) {
			op = NC_EDIT_OP_REMOVE;
		} else {
			if (error != NULL) {
				if (error != NULL) {
					*error = nc_err_new(NC_ERR_BAD_ATTR);
				}
				nc_err_set(*error, NC_ERR_PARAM_INFO_BADATTR, NC_EDIT_ATTR_OP);
			}
			op = NC_EDIT_OP_ERROR;
		}
	} else {
		op = (NC_EDIT_OP_TYPE) defop;
	}
	free(operation);

	return op;
}

/**
 * @brief Get all the nodes that have a default value defined in the model.
 * @param[in] model Configuration data model to search for nodes with defined
 * default values.
 * @return The list of found nodes with default value definitions.
 */
xmlXPathObjectPtr get_defaults_list(xmlDocPtr model)
{
	xmlXPathContextPtr model_ctxt = NULL;
	xmlXPathObjectPtr defaults = NULL;

	if (model == NULL) {
		return (NULL);
	}

	/* create xpath evaluation context */
	if ((model_ctxt = xmlXPathNewContext(model)) == NULL) {
		return (NULL);
	}

	if (xmlXPathRegisterNs(model_ctxt, BAD_CAST "yin", BAD_CAST NC_NS_YIN) != 0) {
		xmlXPathFreeContext(model_ctxt);
		return (NULL);
	}

	defaults = xmlXPathEvalExpression(BAD_CAST "//yin:default", model_ctxt);
	if (defaults != NULL) {
		if (xmlXPathNodeSetIsEmpty(defaults->nodesetval)) {
			xmlXPathFreeObject(defaults);
			defaults = (NULL);
		}
	}
	xmlXPathFreeContext(model_ctxt);

	return (defaults);
}

/**
 * \brief Get all the key elements from the configuration data model
 *
 * \param model         XML form (YIN) of the configuration data model.
 *
 * \return              keyList with references to all the keys in the data model.
 */
keyList get_keynode_list(xmlDocPtr model)
{
	xmlXPathContextPtr model_ctxt = NULL;
	xmlXPathObjectPtr result = NULL;

	if (model == NULL) {
		return (NULL);
	}

	/* create xpath evaluation context */
	model_ctxt = xmlXPathNewContext(model);
	if (model_ctxt == NULL) {
		return (NULL);
	}

	if (xmlXPathRegisterNs(model_ctxt, BAD_CAST NC_NS_YIN_ID, BAD_CAST NC_NS_YIN) != 0) {
		xmlXPathFreeContext(model_ctxt);
		return (NULL);
	}

	result = xmlXPathEvalExpression(BAD_CAST "//" NC_NS_YIN_ID ":key", model_ctxt);
	if (result != NULL) {
		if (xmlXPathNodeSetIsEmpty(result->nodesetval)) {
			xmlXPathFreeObject(result);
			result = (NULL);
		}
	}
	xmlXPathFreeContext(model_ctxt);

	return ((keyList)result);
}

/**
 * \brief Get all the key nodes for the specific element.
 *
 * \param[in] keys List of key elements from the configuration data model.
 * \param[in] node Node for which the key elements are needed.
 * \param[in] all If set to 1, all the keys must be found in the node, non-zero is
 * returned otherwise.
 * \param[out] result List of pointers to the key elements from node's children.
 * \return Zero on success, non-zero otherwise.
 */
static int get_keys(keyList keys, xmlNodePtr node, int all, xmlNodePtr **result)
{
	xmlChar *str = NULL;
	char* s, *token;
	unsigned int i, c;
	int j;

	assert(keys != NULL);
	assert(node != NULL);
	assert(result != NULL);

	*result = NULL;

	for (j = 0; j < keys->nodesetval->nodeNr; j++) {
		/* get corresponding key definition from the data model */
		// name = xmlGetNsProp (keys->nodesetval->nodeTab[i]->parent, BAD_CAST "name", BAD_CAST NC_NS_YIN);
		if ((str = xmlGetProp(keys->nodesetval->nodeTab[j]->parent, BAD_CAST "name")) == NULL) {
			continue;
		}
		if (xmlStrcmp(str, node->name)) {
			xmlFree(str);
			continue;
		}
		xmlFree(str);

		/* now get the key nodes from the xml document */
		/* get the name of the key node(s) from the 'value' attribute in key element in data model */
		if ((str = xmlGetProp(keys->nodesetval->nodeTab[j], BAD_CAST "value")) == NULL) {
			continue;
		}

		/*
		 * now we have key values for the appropriate node which was
		 * specified as function parameter, so there will be no other
		 * run in this for loop - no continue command is allowed from
		 * now to the end of the loop
		 */

		/* attribute have the form of space-separated list of key nodes */
		/* get the number of keys */
		for (i = 0, c = 1; i < strlen((char*)str); i++) {
			if (str[i] == ' ') {
				c++;
			}
		}
		/* allocate sufficient array of pointers to key nodes */
		*result = (xmlNodePtr*)calloc(c + 1, sizeof(xmlNodePtr));
		if (*result == NULL) {
			xmlFree(str);
			return (EXIT_FAILURE);
		}

		/* and now process all key nodes defined in attribute value list */
		for (i = 0, s = (char*)str; i < c; i++, s = NULL) {
			token = strtok(s, " ");
			if (token == NULL) {
				break;
			}

			/* get key nodes in original xml tree - all keys are needed */
			(*result)[i] = node->children;
			while (((*result)[i] != NULL) && strcmp(token, (char*) ((*result)[i])->name)) {
				(*result)[i] = ((*result)[i])->next;
			}
			if ((*result)[i] == NULL) {
				if (all) {
					xmlFree(str);
					free(*result);
					*result = NULL;
					return (EXIT_FAILURE);
				} else {
					i--;
				}
			}
		}

		xmlFree(str);
		break;
	}

	return (EXIT_SUCCESS);
}

/**
 * \brief Decide if the given child is a key element of the parent.
 *
 * \param[in] parent Parent element which key node is checked.
 * \param[in] child Element to decide if it is a key element of the parent
 * \param[in] keys List of key elements from the configuration data model.
 * \return Zero if the given child is NOT the key element of the parent.
 */
static int is_key(xmlNodePtr parent, xmlNodePtr child, keyList keys)
{
	xmlChar *str = NULL;
	char *s, *token;
	int i;

	assert(parent != NULL);
	assert(child != NULL);

	if (keys == NULL) {
		/* there are no keys */
		return 0;
	}

	for (i = 0; i < keys->nodesetval->nodeNr; i++) {
		/* get the corresponding key definition from the data model */
		// name = xmlGetNsProp (keys->nodesetval->nodeTab[i]->parent, BAD_CAST "name", BAD_CAST NC_NS_YIN);
		if ((str = xmlGetProp(keys->nodesetval->nodeTab[i]->parent, BAD_CAST "name")) == NULL) {
			continue;
		}
		if (xmlStrcmp(str, parent->name)) {
			xmlFree(str);
			continue;
		}
		xmlFree(str);

		/* get the name of the key node(s) from the 'value' attribute in key element in data model */
		if ((str = xmlGetProp(keys->nodesetval->nodeTab[i], BAD_CAST "value")) == NULL) {
			continue;
		}

		/* attribute have the form of space-separated list of key nodes */
		/* compare all the key node names with the specified child */
		for (token = s = (char*)str; token != NULL ; s = NULL) {
			token = strtok(s, " ");
			if (token == NULL) {
				break;
			}

			if (xmlStrcmp(BAD_CAST token, child->name) == 0) {
				xmlFree(str);
				return 1;
			}
		}
		xmlFree(str);
	}
	return 0;
}

/**
 * \brief Compare 2 elements and decide if they are equal for NETCONF.
 *
 * Matching does not include attributes and children match (only key children are
 * checked). Furthemore, XML node types and namespaces are also checked.
 *
 * Supported XML node types are XML_TEXT_NODE and XML_ELEMENT_NODE.
 *
 * \param[in] node1 First node to compare.
 * \param[in] node2 Second node to compare.
 * \param[in] keys List of key elements from configuration data model.
 *
 * \return 0 - false, 1 - true (matching elements), -1 - error.
 */
int matching_elements(xmlNodePtr node1, xmlNodePtr node2, keyList keys)
{
	xmlNodePtr *keynode_list;
	xmlNodePtr keynode, key;
	xmlChar *key_value = NULL, *keynode_value = NULL, *key_value2 = NULL, *keynode_value2 = NULL;
	char *aux1, *aux2;
	int i, ret;

	assert(node1 != NULL);
	assert(node2 != NULL);

	/* compare text nodes */
	if (node1->type == XML_TEXT_NODE && node2->type == XML_TEXT_NODE) {
		aux1 = nc_clrwspace((char*)(node1->content));
		aux2 = nc_clrwspace((char*)(node2->content));

		if (strcmp(aux1, aux2) == 0) {
			ret = 1;
		} else {
			ret = 0;
		}
		free(aux1);
		free(aux2);
		return ret;
	}

	/* check element types - only element nodes are processed */
	if ((node1->type != XML_ELEMENT_NODE) || (node2->type != XML_ELEMENT_NODE)) {
		return 0;
	}
	/* check element names */
	if (xmlStrcmp(node1->name, node2->name) != 0) {
		return 0;
	}

	/* check element namespace */
	if (nc_nscmp(node1, node2) != 0) {
		return 0;
	}

	if (keys != NULL) {
		if (get_keys(keys, node1, 0, &keynode_list) != EXIT_SUCCESS) {
			return 0;
		}

		if (keynode_list != NULL) {
			keynode = keynode_list[0];
			for (i = 1; keynode != NULL; i++) {
				/* search in children for the key element */
				key = node2->children;
				while (key != NULL) {
					if (xmlStrcmp(key->name, keynode->name) == 0) {
						/* got key element, now check its value without leading/trailing whitespaces */
						key_value = xmlNodeGetContent(key);
						key_value2 = (xmlChar*)nc_clrwspace((char*)key_value);
						xmlFree(key_value);

						keynode_value = xmlNodeGetContent(keynode);
						keynode_value2 = (xmlChar*)nc_clrwspace((char*)keynode_value);
						xmlFree(keynode_value);
						if (xmlStrcmp(keynode_value2, key_value2) == 0) {
							/* value matches, go for next key if any */
							break; /* while loop */
						} else {
							/* key value does not match, this is always bad */
							xmlFree(key_value2);
							xmlFree(keynode_value2);
							free(keynode_list);
							return 0;
						}
					} else {
						/* this was not the key element, try the next one */
						key = key->next;
					}
				}

				/* cleanup for next round */
				xmlFree(key_value2);
				xmlFree(keynode_value2);

				if (key == NULL) {
					/* there is no matching node */
					free(keynode_list);
					return 0;
				}

				/* go to the next key if any */
				keynode = keynode_list[i];
			}
			free(keynode_list);
		}
	}

	return 1;
}

/**
 * @brief Go recursively in the YIN model and find model's equivalent of the node
 * @param[in] node XML element which we want to find in the model
 * @param[in] model Configuration data model (YIN format)
 * @return model's equivalent of the node, NULL if no such element is found.
 */
static xmlNodePtr model_recursion(xmlNodePtr node, xmlDocPtr model)
{
	xmlNodePtr mparent, aux;
	xmlChar* name;

	if (node->parent->type != XML_DOCUMENT_NODE) {
		mparent = model_recursion(node->parent, model);
	} else {
		mparent = xmlDocGetRootElement(model);
	}
	if (mparent == NULL) {
		return (NULL);
	}

	for (aux = mparent->children; aux != NULL; aux = aux->next) {
		name = xmlGetNsProp(aux, BAD_CAST "name", BAD_CAST NC_NS_YIN);
		if (name == NULL) {
			continue;
		}

		if (xmlStrcmp(node->name, name) == 0) {
			xmlFree(name);
			return (aux);
		}
		xmlFree(name);
	}

	return (NULL);
}

/**
 * @brief Get the default value of the node if a default value is defined in the model
 * @param[in] node XML element whose default value we want to get
 * @param[in] model Configuration data model for the document of the given node.
 * @return Default value of the node, NULL if no default value is defined or found.
 */
static xmlChar* get_default_value(xmlNodePtr node, xmlDocPtr model)
{
	xmlNodePtr mnode, aux;
	xmlChar* value = NULL;

	mnode = model_recursion(node, model);
	if (mnode == NULL) {
		return (NULL);
	}

	for (aux = mnode->children; aux != NULL; aux = aux->next) {
		if (xmlStrcmp(aux->name, BAD_CAST "default") == 0) {
			value = xmlGetNsProp(aux, BAD_CAST "value", BAD_CAST NC_NS_YIN);
			break;
		}
	}

	return (value);
}

/**
 * \brief Find an equivalent of the given edit node on orig_doc document.
 *
 * \param[in] orig_doc Original configuration document to edit.
 * \param[in] edit Element from the edit-config's \<config\>. Its equivalent in
 *                 orig_doc should be found.
 * \param[in] keys List of the key elements from the configuration data model.
 * \return Found equivalent element, NULL if no such element exists.
 */
static xmlNodePtr find_element_equiv(xmlDocPtr orig_doc, xmlNodePtr edit, keyList keys)
{
	xmlNodePtr orig_parent, node;

	assert(edit != NULL);
	assert(orig_doc != NULL);

	/* go recursively to the root */
	if (edit->parent->type != XML_DOCUMENT_NODE) {
		orig_parent = find_element_equiv(orig_doc, edit->parent, keys);
	} else {
		if (orig_doc->children == NULL) {
			orig_parent = NULL;
		} else {
			orig_parent = orig_doc->children->parent;
		}
	}
	if (orig_parent == NULL) {
		return (NULL);
	}

	/* element check */
	node = orig_parent->children;
	while (node != NULL) {
		/* compare edit and node */
		if (matching_elements(edit, node, keys) == 0) {
			/* non matching nodes */
			node = node->next;
			continue;
		} else {
			/* matching nodes found */
			return (node);
		}
	}

	/* no corresponding node found */
	return (NULL);
}

/**
 * \brief Get the list of elements with the specified selected edit-config's operation.
 *
 * \param[in] op edit-config's operation type to search for.
 * \param[in] edit XML document covering edit-config's \<config\> element. The
 *                 elements with specified operation will be searched for in
 *                 this document.
 */
static xmlXPathObjectPtr get_operation_elements(NC_EDIT_OP_TYPE op, xmlDocPtr edit)
{
	xmlXPathContextPtr edit_ctxt = NULL;
	xmlXPathObjectPtr operation_nodes = NULL;
	xmlChar xpath[XPATH_BUFFER];
	char *opstring;

	assert(edit != NULL);

	switch (op) {
	case NC_EDIT_OP_MERGE:
		opstring = NC_EDIT_OP_MERGE_STRING;
		break;
	case NC_EDIT_OP_REPLACE:
		opstring = NC_EDIT_OP_REPLACE_STRING;
		break;
	case NC_EDIT_OP_CREATE:
		opstring = NC_EDIT_OP_CREATE_STRING;
		break;
	case NC_EDIT_OP_DELETE:
		opstring = NC_EDIT_OP_DELETE_STRING;
		break;
	case NC_EDIT_OP_REMOVE:
		opstring = NC_EDIT_OP_REMOVE_STRING;
		break;
	default:
		ERROR("Unsupported edit operation %d (%s:%d).", op, __FILE__, __LINE__);
		return (NULL);
	}

	/* create xpath evaluation context */
	edit_ctxt = xmlXPathNewContext(edit);
	if (edit_ctxt == NULL) {
<<<<<<< HEAD
		if (edit_ctxt != NULL) { xmlXPathFreeContext(edit_ctxt);}
		ERROR("Creating the XPath evaluation context failed (%s:%d).", __FILE__, __LINE__);
=======
		if (edit_ctxt != NULL) {
			xmlXPathFreeContext(edit_ctxt);
		}
		ERROR("Creating XPath evaluation context failed (%s:%d).", __FILE__, __LINE__);
>>>>>>> c98d90e4
		return (NULL);
	}

	if (xmlXPathRegisterNs(edit_ctxt, BAD_CAST NC_NS_BASE_ID, BAD_CAST NC_NS_BASE) != 0) {
		xmlXPathFreeContext(edit_ctxt);
		ERROR("Registering a namespace for XPath failed (%s:%d).", __FILE__, __LINE__);
		return (NULL);
	}

	if (snprintf((char*)xpath, XPATH_BUFFER, "//*[@%s:operation='%s']", NC_NS_BASE_ID, opstring) <= 0) {
		xmlXPathFreeContext(edit_ctxt);
		ERROR("Preparing the XPath query failed (%s:%d).", __FILE__, __LINE__);
		return (NULL);
	}
	operation_nodes = xmlXPathEvalExpression(BAD_CAST xpath, edit_ctxt);

	/* clean up */
	xmlXPathFreeContext(edit_ctxt);

	return (operation_nodes);
}

/**
 * \brief Check edit-config's node operations hierarchy.
 *
 * In case of the removal ("remove" and "delete") operations, the supreme operation
 * (including the default operation) cannot be the creation ("create or "replace")
 * operation.
 *
 * In case of the creation operations, the supreme operation cannot be a removal
 * operation.
 *
 * \param[in] edit XML node from edit-config's \<config\> whose hierarchy
 *                 (supreme operations) will be checked.
 * \param[in] defop Default edit-config's operation for this edit-config call.
 * \param[out] err NETCONF error structure.
 * \return On error, non-zero is returned and err structure is filled. Zero is
 * returned on success.
 */
static int check_edit_ops_hierarchy(xmlNodePtr edit, NC_EDIT_DEFOP_TYPE defop, struct nc_err **error)
{
	xmlNodePtr parent;
	NC_EDIT_OP_TYPE op, parent_op;

	assert(error != NULL);

	op = get_operation(edit, NC_EDIT_DEFOP_NOTSET, error);
	if (op == (NC_EDIT_OP_TYPE)NC_EDIT_DEFOP_NOTSET) {
		/* no operation defined for this node */
		return EXIT_SUCCESS;
	} else if (op == NC_EDIT_OP_ERROR) {
		return EXIT_FAILURE;
	} else if (op == NC_EDIT_OP_DELETE || op == NC_EDIT_OP_REMOVE) {
		if (defop == NC_EDIT_DEFOP_REPLACE) {
			if (error != NULL) {
				if (error != NULL) {
					*error = nc_err_new(NC_ERR_OP_FAILED);
				}
			}
			return EXIT_FAILURE;
		}

		/* check parent elements for operation compatibility */
		parent = edit->parent;
		while (parent->type != XML_DOCUMENT_NODE) {
			parent_op = get_operation(parent, NC_EDIT_DEFOP_NOTSET, error);
			if (parent_op == NC_EDIT_OP_ERROR) {
				return EXIT_FAILURE;
			} else if (parent_op == NC_EDIT_OP_CREATE || parent_op == NC_EDIT_OP_REPLACE) {
				if (error != NULL) {
					*error = nc_err_new(NC_ERR_OP_FAILED);
				}
				return EXIT_FAILURE;
			}
			parent = parent->parent;
		}
	} else if (op == NC_EDIT_OP_CREATE || op == NC_EDIT_OP_REPLACE) {
		/* check parent elements for operation compatibility */
		parent = edit->parent;
		while (parent->type != XML_DOCUMENT_NODE) {
			parent_op = get_operation(parent, NC_EDIT_DEFOP_NOTSET, error);
			if (parent_op == NC_EDIT_OP_ERROR) {
				return EXIT_FAILURE;
			} else if (parent_op == NC_EDIT_OP_DELETE || parent_op == NC_EDIT_OP_REMOVE) {
				if (error != NULL) {
					*error = nc_err_new(NC_ERR_OP_FAILED);
				}
				return EXIT_FAILURE;
			}
			parent = parent->parent;
		}
	}

	return EXIT_SUCCESS;
}

/**
 * \brief Check edit-config's operation rules.
 *
 * In case of the "create" operation, if the configuration data exists, the
 * "data-exists" error is generated.
 *
 * In case of the "delete" operation, if the configuration data does not exist, the
 * "data-missing" error is generated.
 *
 * Operation hierarchy check check_edit_ops_hierarchy() is also applied.
 *
 * \param[in] op Operation type to check (only the "delete" and "create" operation
 * types are valid).
 * \param[in] defop Default edit-config's operation for this edit-config call.
 * \param[in] orig Original configuration document to edit.
 * \param[in] edit XML document covering edit-config's \<config\> element
 * supposed to edit the orig configuration data.
 * \param[in] model XML form (YIN) of the configuration data model appropriate
 * to the given repo.
 * \param[out] err NETCONF error structure.
 * \return On error, non-zero is returned and an err structure is filled. Zero is
 * returned on success.
 */
static int check_edit_ops(NC_CHECK_EDIT_OP op, NC_EDIT_DEFOP_TYPE defop, xmlDocPtr orig, xmlDocPtr edit, xmlDocPtr model, struct nc_err **error)
{
	xmlXPathObjectPtr operation_nodes = NULL;
	xmlNodePtr node_to_process = NULL, n;
	keyList keys;
	xmlChar *defval = NULL, *value = NULL;
	int i;

	assert(orig != NULL);
	assert(edit != NULL);
	assert(error != NULL);

	keys = get_keynode_list(model);

	operation_nodes = get_operation_elements((NC_EDIT_OP_TYPE)op, edit);
	if (operation_nodes == NULL) {
		if (error != NULL) {
			*error = nc_err_new(NC_ERR_OP_FAILED);
		}
		return EXIT_FAILURE;
	}

	if (xmlXPathNodeSetIsEmpty(operation_nodes->nodesetval)) {
		xmlXPathFreeObject(operation_nodes);
		return EXIT_SUCCESS;
	}

	*error = NULL;
	for (i = 0; i < operation_nodes->nodesetval->nodeNr; i++) {
		node_to_process = operation_nodes->nodesetval->nodeTab[i];

		if (check_edit_ops_hierarchy(node_to_process, defop, error) != EXIT_SUCCESS) {
			xmlXPathFreeObject(operation_nodes);
			return EXIT_FAILURE;
		}

		/* \todo namespace handlings */
		n = find_element_equiv(orig, node_to_process, keys);
		if (op == NC_CHECK_EDIT_DELETE && n == NULL) {
			if (ncdflt_get_basic_mode() == NCWD_MODE_ALL) {
				/* A valid 'delete' operation attribute for a
				 * data node that contains its schema default
				 * value MUST succeed, even though the data node
				 * is immediately replaced by the server with
				 * the default value.
				 */
				defval = get_default_value(node_to_process, model);
				if (defval == NULL) {
					/* no default value for this node */
					if (error != NULL) {
						*error = nc_err_new(NC_ERR_DATA_MISSING);
					}
					break;
				}
				value = xmlNodeGetContent(node_to_process);
				if (value == NULL) {
					if (error != NULL) {
						*error = nc_err_new(NC_ERR_DATA_MISSING);
					}
					break;
				}
				if (xmlStrcmp(defval, value) != 0) {
					/* node do not contain default value */
					if (error != NULL) {
						*error = nc_err_new(NC_ERR_DATA_MISSING);
					}
					break;
				} else {
					/* remove delete operation - it is valid
					 * but there is no reason to really
					 * perform it
					 */
					xmlUnlinkNode(node_to_process);
					xmlFreeNode(node_to_process);
				}
				xmlFree(defval);
				defval = NULL;
				xmlFree(value);
				value = NULL;
			} else {
				if (error != NULL) {
					*error = nc_err_new(NC_ERR_DATA_MISSING);
				}
				break;
			}
		} else if (op == NC_CHECK_EDIT_CREATE && n != NULL) {
			if (ncdflt_get_basic_mode() == NCWD_MODE_TRIM) {
				/* A valid 'create' operation attribute for a
				 * data node that has a schema default value
				 * defined MUST succeed.
				 */
				defval = get_default_value(node_to_process, model);
				if (defval == NULL) {
					/* no default value for this node */
					if (error != NULL) {
						*error = nc_err_new(NC_ERR_DATA_EXISTS);
					}
					break;
				}
				value = xmlNodeGetContent(node_to_process);
				if (value == NULL) {
					if (error != NULL) {
						*error = nc_err_new(NC_ERR_DATA_EXISTS);
					}
					break;
				}
				if (xmlStrcmp(defval, value) != 0) {
					/* node do not contain default value */
					if (error != NULL) {
						*error = nc_err_new(NC_ERR_DATA_MISSING);
					}
					break;
				} else {
					/* remove old node in configuration to
					 * allow recreate it by the new one with
					 * the default value
					 */
					xmlUnlinkNode(n);
					xmlFreeNode(n);
				}
				xmlFree(defval);
				defval = NULL;
				xmlFree(value);
				value = NULL;

			} else {
				if (error != NULL) {
					*error = nc_err_new(NC_ERR_DATA_EXISTS);
				}
				break;
			}
		}
	}
	xmlXPathFreeObject(operation_nodes);
	if (defval != NULL) {
		xmlFree(defval);
	}
	if (value != NULL) {
		xmlFree(value);
	}

	if (*error != NULL) {
		return (EXIT_FAILURE);
	} else {
		return EXIT_SUCCESS;
	}
}

/**
 * \brief Perform edit-config's "delete" operation on the selected node.
 *
 * \param[in] node XML node from the configuration data to delete.
 * \return Zero on success, non-zero otherwise.
 */
static int edit_delete(xmlNodePtr node)
{
	assert(node != NULL);

	VERB("Deleting the node %s (%s:%d)", (char*)node->name, __FILE__, __LINE__);
	if (node != NULL) {
		xmlUnlinkNode(node);
		xmlFreeNode(node);
	}

	return EXIT_SUCCESS;
}

/**
 * \brief Perform edit-config's "remove" operation on the selected node.
 *
 * \param[in] orig_doc Original configuration document to edit.
 * \param[in] edit_node Node from the edit-config's \<config\> element with
 * the specified "remove" operation.
 * \param[in] keys  List of the key elements from the configuration data model.
 *
 * \return Zero on success, non-zero otherwise.
 */
static int edit_remove(xmlDocPtr orig_doc, xmlNodePtr edit_node, keyList keys, const struct nacm_rpc* nacm, struct nc_err** error)
{
	xmlNodePtr old;

	old = find_element_equiv(orig_doc, edit_node, keys);

	/* remove the node from the edit document */
	edit_delete(edit_node);

	if (old == NULL) {
		return (EXIT_SUCCESS);
	} else {
		/* remove edit node's equivalent from the original document */
		/* NACM */
		if (nacm_check_data(old, NACM_ACCESS_DELETE, nacm) == NACM_PERMIT) {
			/* remove the edit node's equivalent from the original document */
			edit_delete(old);
			return (EXIT_SUCCESS);
		} else {
			if (error != NULL) {
				*error = nc_err_new(NC_ERR_ACCESS_DENIED);
			}
			return (EXIT_FAILURE);
		}
	}
}

/**
 * \brief Recursive variant of edit_create() function to create the missing parent path of the node to be created.
 *
 * \param[in] orig_doc Original configuration document to edit.
 * \param[in] edit_node Node from the missing parent chain of the element to
 *                      create. If there is no equivalent node in the original
 *                      document, it is created.
 * \param[in] keys  List of key elements from configuration data model.
 *
 * \return Zero on success, non-zero otherwise.
 */
static xmlNodePtr edit_create_recursively(xmlDocPtr orig_doc, xmlNodePtr edit_node, keyList keys, const struct nacm_rpc* nacm, struct nc_err** error)
{
	int r;
	xmlNodePtr retval = NULL;
	xmlNodePtr parent = NULL;

	retval = find_element_equiv(orig_doc, edit_node, keys);
	if (retval == NULL) {
		if (nacm != NULL) {
			if ((r = nacm_check_data(edit_node->parent, NACM_ACCESS_CREATE, nacm)) != NACM_PERMIT) {
				if (r == NACM_DENY) {
					if (error != NULL) {
						*error = nc_err_new(NC_ERR_ACCESS_DENIED);
					}
				} else {
					if (error != NULL) {
						*error = nc_err_new(NC_ERR_OP_FAILED);
					}
				}
				return (NULL);
			}
		}

		parent = edit_create_recursively(orig_doc, edit_node->parent, keys, nacm, error);
		if (parent == NULL) {
			return (NULL);
		}
		VERB("Creating the parent %s (%s:%d)", (char*)edit_node->name, __FILE__, __LINE__);
		retval = xmlAddChild(parent, xmlCopyNode(edit_node, 0));
	}
	return retval;
}

/**
 * \brief Perform edit-config's "create" operation.
 *
 * \param[in] orig_doc Original configuration document to edit.
 * \param[in] edit_node Node from the edit-config's \<config\> element with
 * specified "create" operation.
 * \param[in] keys  List of key elements from configuration data model.
 *
 * \return Zero on success, non-zero otherwise.
 */
static int edit_create(xmlDocPtr orig_doc, xmlNodePtr edit_node, keyList keys, const struct nacm_rpc* nacm, struct nc_err** error)
{
	xmlNodePtr parent = NULL;
	int r;

	assert(orig_doc != NULL);
	assert(edit_node != NULL);

	if (nacm != NULL) {
		if ((r = nacm_check_data(edit_node, NACM_ACCESS_CREATE, nacm)) != NACM_PERMIT) {
			if (r == NACM_DENY) {
				if (error != NULL) {
					*error = nc_err_new(NC_ERR_ACCESS_DENIED);
				}
			} else {
				if (error != NULL) {
					*error = nc_err_new(NC_ERR_OP_FAILED);
				}
			}
			return (EXIT_FAILURE);
		}
	}

	if (edit_node->parent->type != XML_DOCUMENT_NODE) {
		parent = edit_create_recursively(orig_doc, edit_node->parent, keys, nacm, error);
		if (parent == NULL) {
			return EXIT_FAILURE;
		}
	}
	/* remove operation attribute */
	xmlRemoveProp(xmlHasNsProp(edit_node, BAD_CAST NC_EDIT_ATTR_OP, BAD_CAST NC_NS_BASE));
	nc_clear_namespaces(edit_node);

	/* create a new element in the configuration data as a copy of the element from the edit-config */
	VERB("Creating the node %s (%s:%d)", (char*)edit_node->name, __FILE__, __LINE__);
	if (parent == NULL) {
		if (orig_doc->children == NULL) {
			xmlDocSetRootElement(orig_doc, xmlCopyNode(edit_node, 1));
		} else {
			xmlAddSibling(orig_doc->children, xmlCopyNode(edit_node, 1));
		}
	} else {
		if (xmlAddChild(parent, xmlCopyNode(edit_node, 1)) == NULL) {
			return EXIT_FAILURE;
		}
	}

	/* remove the node from the edit document */
	edit_delete(edit_node);

	return EXIT_SUCCESS;
}

int edit_replace_nacmcheck(xmlNodePtr orig_node, xmlDocPtr edit_doc, keyList keys, const struct nacm_rpc* nacm, struct nc_err** error)
{
	xmlNodePtr aux;
	int r;

	if (orig_node == NULL || edit_doc == NULL) {
		return (-1);
	}

	if (nacm == NULL) {
		/* permit */
		return (NACM_PERMIT);
	}

	if (orig_node->children == NULL || orig_node->children->type == XML_TEXT_NODE) {
		aux = find_element_equiv(edit_doc, orig_node, keys);
		if (aux == NULL) {
			/* orig_node has no equivalent in edit, so it will be removed */
			if ((r = nacm_check_data(orig_node, NACM_ACCESS_DELETE, nacm)) != NACM_PERMIT) {
				return (r);
			}
		} else {
			/* orig_node has equivalent in edit, so it will be updated */
			if ((r = nacm_check_data(orig_node, NACM_ACCESS_UPDATE, nacm)) != NACM_PERMIT) {
				return (r);
			}
		}
	} else {
		for (aux = orig_node->children; aux != NULL ; aux = aux->next) {
			/* do a recursion checks */
			if ((r = edit_replace_nacmcheck(aux, edit_doc, keys, nacm, error)) != NACM_PERMIT) {
				return (r);
			}
		}

	}

	return (NACM_PERMIT);
}

/**
 * \brief Perform edit-config's "replace" operation on the selected node.
 *
 * \param[in] orig_doc Original configuration document to edit.
 * \param[in] edit_node Node from the edit-config's \<config\> element with
 * the specified "replace" operation.
 * \param[in] keys  List of the key elements from the configuration data model.
 *
 * \return Zero on success, non-zero otherwise.
 */
static int edit_replace(xmlDocPtr orig_doc, xmlNodePtr edit_node, keyList keys, const struct nacm_rpc* nacm, struct nc_err** error)
{
	xmlNodePtr old;
	int r;

	old = find_element_equiv(orig_doc, edit_node, keys);
	if (old == NULL) {
		/* node to be replaced doesn't exist, so create new configuration data */
		return edit_create(orig_doc, edit_node, keys, nacm, error);
	} else {
		/* NACM */
		if ((r = edit_replace_nacmcheck(old, edit_node->doc, keys, nacm, error)) != NACM_PERMIT) {
			if (r == NACM_DENY) {
				if (error != NULL) {
					*error = nc_err_new(NC_ERR_ACCESS_DENIED);
				}
			} else {
				if (error != NULL) {
					*error = nc_err_new(NC_ERR_OP_FAILED);
				}
			}
			return (EXIT_FAILURE);
		}

		/* remove operation attribute */
		xmlRemoveProp(xmlHasNsProp(edit_node, BAD_CAST NC_EDIT_ATTR_OP, BAD_CAST NC_NS_BASE));
		nc_clear_namespaces(edit_node);

		/* replace old configuration data with the new data */
		VERB("Replacing the node %s (%s:%d)", (char*)old->name, __FILE__, __LINE__);
		if (xmlReplaceNode(old, xmlCopyNode(edit_node, 1)) == NULL) {
			return EXIT_FAILURE;
		}
		xmlFreeNode(old);

		/* remove the node from the edit document */
		edit_delete(edit_node);

		return EXIT_SUCCESS;
	}
}

static int edit_merge_recursively(xmlNodePtr orig_node, xmlNodePtr edit_node, keyList keys, const struct nacm_rpc* nacm, struct nc_err** error)
{
	xmlNodePtr children, aux, next;
	int r;

	/* process leaf text nodes - even if we are merging, leaf text nodes are
	 * actually replaced by data specified by the edit configuration data
	 */
	if (edit_node->type == XML_TEXT_NODE) {
		if (orig_node->type == XML_TEXT_NODE) {
			/* NACM */
			if (nacm != NULL) {
				if ((r = nacm_check_data(orig_node->parent, NACM_ACCESS_UPDATE, nacm)) != NACM_PERMIT) {
					if (r == NACM_DENY) {
						if (error != NULL) {
							*error = nc_err_new(NC_ERR_ACCESS_DENIED);
						}
					} else {
						if (error != NULL) {
							*error = nc_err_new(NC_ERR_OP_FAILED);
						}
					}
					return (EXIT_FAILURE);
				}
			}

			if (xmlReplaceNode(orig_node, xmlCopyNode(edit_node, 1)) == NULL) {
				ERROR("Replacing text nodes when merging failed (%s:%d)", __FILE__, __LINE__);
				return EXIT_FAILURE;
			}
			xmlFreeNode(orig_node);
		}
	}

	children = edit_node->children;
	while (children != NULL) {
		/* skip checks if the node is text */
		if (children->type == XML_TEXT_NODE) {
			/* find text element to children */
			aux = orig_node->children;
			while (aux != NULL && aux->type != XML_TEXT_NODE) {
				aux = aux->next;
			}
		} else {
			/* skip key elements from merging */
			if (is_key(edit_node, children, keys) != 0) {
				children = children->next;
				continue;
			}
			/* skip comments */
			if (children->type == XML_COMMENT_NODE) {
				children = children->next;
				continue;
			}

			/* find matching element to children */
			aux = orig_node->children;
			while (aux != NULL && matching_elements(children, aux, keys) == 0) {
				aux = aux->next;
			}
		}

		if (aux == NULL) {
			/*
			 * there is no equivalent element of the children in the
			 * original configuration data, so create it as new
			 */

			/* NACM */
			if (nacm != NULL) {
				if ((r = nacm_check_data(children, NACM_ACCESS_CREATE, nacm)) != NACM_PERMIT) {
					if (r == NACM_DENY) {
						if (error != NULL) {
							*error = nc_err_new(NC_ERR_ACCESS_DENIED);
						}
					} else {
						if (error != NULL) {
							*error = nc_err_new(NC_ERR_OP_FAILED);
						}
					}
					return (EXIT_FAILURE);
				}
			}

			if (xmlAddChild(orig_node, xmlCopyNode(children, 1)) == NULL) {
				ERROR("Adding missing nodes when merging failed (%s:%d)", __FILE__, __LINE__);
				return EXIT_FAILURE;
			}
			VERB("Adding a missing node %s while merging (%s:%d)", (char*)children->name, __FILE__, __LINE__);
		} else {
			VERB("Merging the node %s (%s:%d)", (char*)children->name, __FILE__, __LINE__);
			/* go recursive through all matching elements */
			if (children->type == XML_TEXT_NODE) {
				while (aux != NULL) {
					next = aux->next;
					if (aux->type == XML_TEXT_NODE) {
						if (edit_merge_recursively(aux, children, keys, nacm, error) != EXIT_SUCCESS) {
							return EXIT_FAILURE;
						}
					}
					aux = next;
				}
			} else {
				while (aux != NULL) {
					next = aux->next;
					if (matching_elements(children, aux, keys) != 0) {
						if (edit_merge_recursively(aux, children, keys, nacm, error) != EXIT_SUCCESS) {
							return EXIT_FAILURE;
						}
					}
					aux = next;
				}
			}
		}

		children = children->next;
	}

	return EXIT_SUCCESS;
}

int edit_merge(xmlDocPtr orig_doc, xmlNodePtr edit_node, keyList keys, const struct nacm_rpc* nacm, struct nc_err** error)
{
	xmlNodePtr orig_node;
	xmlNodePtr aux, children;
	int r;

	assert(edit_node != NULL);

	/* here can be processed only elements or document root */
	if (edit_node->type != XML_ELEMENT_NODE) {
		ERROR("Merge request for unsupported XML node types (%s:%d)", __FILE__, __LINE__);
		return EXIT_FAILURE;
	}

	VERB("Merging the node %s (%s:%d)", (char*)edit_node->name, __FILE__, __LINE__);
	orig_node = find_element_equiv(orig_doc, edit_node, keys);
	if (orig_node == NULL) {
		return edit_create(orig_doc, edit_node, keys, nacm, error);
	}

	children = edit_node->children;
	while (children != NULL) {
		if (is_key(edit_node, children, keys) != 0) {
			/* skip key elements from merging */
			children = children->next;
			continue;
		}

		aux = find_element_equiv(orig_doc, children, keys);
		if (aux == NULL) {
			/*
			 * there is no equivalent element of the children in the
			 * original configuration data, so create it as new
			 */

			/* NACM */
			if (nacm != NULL) {
				if ((r = nacm_check_data(children, NACM_ACCESS_CREATE, nacm)) != NACM_PERMIT) {
					if (r == NACM_DENY) {
						if (error != NULL) {
							*error = nc_err_new(NC_ERR_ACCESS_DENIED);
						}
					} else {
						if (error != NULL) {
							*error = nc_err_new(NC_ERR_OP_FAILED);
						}
					}
					return (EXIT_FAILURE);
				}
			}

			if (xmlAddChild(orig_node, xmlCopyNode(children, 1)) == NULL) {
				ERROR("Adding missing nodes when merging failed (%s:%d)", __FILE__, __LINE__);
				return EXIT_FAILURE;
			}
		} else {
			/* go recursive */
			if (edit_merge_recursively(aux, children, keys, nacm, error) != EXIT_SUCCESS) {
				return EXIT_FAILURE;
			}
		}

		children = children->next;
	}
	/* remove the node from the edit document */
	edit_delete(edit_node);

	return EXIT_SUCCESS;
}

/**
 * \brief Perform all the edit-config's operations specified in the edit_doc document.
 *
 * \param[in] orig_doc Original configuration document to edit.
 * \param[in] edit_doc XML document covering edit-config's \<config\> element
 *                     supposed to edit orig_doc configuration data.
 * \param[in] defop Default edit-config's operation for this edit-config call.
 * \param[in] keys  List of the key elements from the configuration data model.
 * \param[out] err NETCONF error structure.
 *
 * \return On error, non-zero is returned and err structure is filled. Zero is
 *         returned on success.
 */
static int edit_operations(xmlDocPtr orig_doc, xmlDocPtr edit_doc, NC_EDIT_DEFOP_TYPE defop, keyList keys, const struct nacm_rpc* nacm, struct nc_err **error)
{
	xmlXPathObjectPtr nodes;
	int i;
	xmlNodePtr orig_node, edit_node;

	assert(error != NULL);

	/* default replace */
	if (defop == NC_EDIT_DEFOP_REPLACE) {
		/* replace whole document */
		edit_replace(orig_doc, edit_doc->children, keys, nacm, error);
	}

	/* delete operations */
	nodes = get_operation_elements(NC_EDIT_OP_DELETE, edit_doc);
	if (nodes != NULL) {
		if (!xmlXPathNodeSetIsEmpty(nodes->nodesetval)) {
			/* something to delete */
			for (i = 0; i < nodes->nodesetval->nodeNr; i++) {
				edit_node = nodes->nodesetval->nodeTab[i];
				orig_node = find_element_equiv(orig_doc, edit_node, keys);
				if (orig_node == NULL) {
					xmlXPathFreeObject(nodes);
					goto error;
				}
				/* NACM */
				if (nacm_check_data(orig_node, NACM_ACCESS_DELETE, nacm) == NACM_PERMIT) {
					/* remove the node from the edit document */
					edit_delete(edit_node);
					/* remove the edit node's equivalent from the original document */
					edit_delete(orig_node);
				} else {
					if (error != NULL) {
						*error = nc_err_new(NC_ERR_ACCESS_DENIED);
					}
					xmlXPathFreeObject(nodes);
					return (EXIT_FAILURE);
				}
			}
		}
		xmlXPathFreeObject(nodes);
	}

	/* remove operations */
	nodes = get_operation_elements(NC_EDIT_OP_REMOVE, edit_doc);
	if (nodes != NULL) {
		if (!xmlXPathNodeSetIsEmpty(nodes->nodesetval)) {
			/* something to remove */
			for (i = 0; i < nodes->nodesetval->nodeNr; i++) {
				if (edit_remove(orig_doc, nodes->nodesetval->nodeTab[i], keys, nacm, error) != EXIT_SUCCESS) {
					xmlXPathFreeObject(nodes);
					return (EXIT_FAILURE);
				}
			}
		}
		xmlXPathFreeObject(nodes);
	}

	/* replace operations */
	nodes = get_operation_elements(NC_EDIT_OP_REPLACE, edit_doc);
	if (nodes != NULL) {
		if (!xmlXPathNodeSetIsEmpty(nodes->nodesetval)) {
			/* something to replace */
			for (i = 0; i < nodes->nodesetval->nodeNr; i++) {
				if (edit_replace(orig_doc, nodes->nodesetval->nodeTab[i], keys, nacm, error) != EXIT_SUCCESS) {
					xmlXPathFreeObject(nodes);
					return (EXIT_FAILURE);
				}
			}
		}
		xmlXPathFreeObject(nodes);
	}

	/* create operations */
	nodes = get_operation_elements(NC_EDIT_OP_CREATE, edit_doc);
	if (nodes != NULL) {
		if (!xmlXPathNodeSetIsEmpty(nodes->nodesetval)) {
			/* something to create */
			for (i = 0; i < nodes->nodesetval->nodeNr; i++) {
				if (edit_create(orig_doc, nodes->nodesetval->nodeTab[i], keys, nacm, error) != EXIT_SUCCESS) {
					xmlXPathFreeObject(nodes);
					return (EXIT_FAILURE);
				}
			}
		}
		xmlXPathFreeObject(nodes);
	}

	/* merge operations */
	nodes = get_operation_elements(NC_EDIT_OP_MERGE, edit_doc);
	if (nodes != NULL) {
		if (!xmlXPathNodeSetIsEmpty(nodes->nodesetval)) {
			/* something to create */
			for (i = 0; i < nodes->nodesetval->nodeNr; i++) {
				if (edit_merge(orig_doc, nodes->nodesetval->nodeTab[i], keys, nacm, error) != EXIT_SUCCESS) {
					xmlXPathFreeObject(nodes);
					return (EXIT_FAILURE);
				}
			}
		}
		xmlXPathFreeObject(nodes);
	}

	/* default merge */
	if (defop == NC_EDIT_DEFOP_MERGE) {
		/* replace whole document */
		if (edit_doc->children != NULL) {
			if (edit_merge(orig_doc, edit_doc->children, keys, nacm, error) != EXIT_SUCCESS) {
				xmlXPathFreeObject(nodes);
				return (EXIT_FAILURE);
			}
		}
	}

	return EXIT_SUCCESS;

error:
	if (error != NULL) {
		*error = nc_err_new(NC_ERR_OP_FAILED);
	}
	return EXIT_FAILURE;
}

static int compact_edit_operations_recursively(xmlNodePtr node, NC_EDIT_OP_TYPE supreme_op)
{
	NC_EDIT_OP_TYPE op;
	xmlNodePtr children;
	int ret;

	op = get_operation(node, NC_EDIT_DEFOP_NOTSET, NULL);
	switch ((int)op) {
	case NC_EDIT_OP_ERROR:
		return EXIT_FAILURE;
		break;
	case 0:
		/* no operation defined -> go recursively, but use supreme
		 * operation, it may be the default operation and in such a case
		 * remove it */
		op = supreme_op;
		break;
	default:
		/* any operation specified */
		if (op == supreme_op) {
			/* operation duplicity -> remove subordinate duplicated operation */
			/* remove operation attribute */
			xmlRemoveProp(xmlHasNsProp(node, BAD_CAST NC_EDIT_ATTR_OP, BAD_CAST NC_NS_BASE));
			nc_clear_namespaces(node);
		}
		break;
	}

	/* go recursive */
	for (children = node->children; children != NULL; children = children->next) {
		ret = compact_edit_operations_recursively(children, op);
		if (ret == EXIT_FAILURE) {
			return EXIT_FAILURE;
		}
	}
	return EXIT_SUCCESS;
}

static int compact_edit_operations(xmlDocPtr edit_doc, NC_EDIT_DEFOP_TYPE defop)
{
	if (edit_doc == NULL) {
		return EXIT_FAILURE;
	}

	/* to start recursive check, use defop as root's supreme operation */
	return compact_edit_operations_recursively(xmlDocGetRootElement(edit_doc), (NC_EDIT_OP_TYPE)defop);
}

/**
 * \brief Perform edit-config changes according to the given parameters
 *
 * \param[in] repo XML document to change (target NETCONF repository).
 * \param[in] edit Content of the edit-config's \<config\> element as an XML
 * document defining the changes to perform.
 * \param[in] model XML form (YIN) of the configuration data model appropriate to the given repo.
 * \param[in] defop Default edit-config's operation for this edit-config call.
 * \param[in] errop NETCONF edit-config's error option defining reactions to an error.
 * \param[in] nacm NACM structure of the request RPC to check Access Rights
 * \param[out] err NETCONF error structure.
 * \return On error, non-zero is returned and err structure is filled. Zero is
 * returned on success.
 */
int edit_config(xmlDocPtr repo, xmlDocPtr edit, xmlDocPtr model, NC_EDIT_DEFOP_TYPE defop, NC_EDIT_ERROPT_TYPE UNUSED(errop), const struct nacm_rpc* nacm, struct nc_err **error)
{
	if (repo == NULL || edit == NULL) {
		return (EXIT_FAILURE);
	}

	keyList keys;
	keys = get_keynode_list(model);

	/* check operations */
	if (check_edit_ops(NC_CHECK_EDIT_DELETE, defop, repo, edit, model, error) != EXIT_SUCCESS) {
		goto error_cleanup;
	}
	if (check_edit_ops(NC_CHECK_EDIT_CREATE, defop, repo, edit, model, error) != EXIT_SUCCESS) {
		goto error_cleanup;
	}

	if (compact_edit_operations(edit, defop) != EXIT_SUCCESS) {
		ERROR("Compacting edit-config operations failed.");
		if (error != NULL) {
			*error = nc_err_new(NC_ERR_OP_FAILED);
		}
		goto error_cleanup;
	}

	/* perform operations */
	if (edit_operations(repo, edit, defop, keys, nacm, error) != EXIT_SUCCESS) {
		goto error_cleanup;
	}

	/* with defaults capability */
	if (ncdflt_get_basic_mode() == NCWD_MODE_TRIM) {
		/* server work in trim basic mode and therefore all default
		 * values must be removed from the datastore.
		 */
		ncdflt_default_values(repo, model, NCWD_MODE_TRIM);
	}

	if (keys != NULL) {
		keyListFree(keys);
	}

	return EXIT_SUCCESS;

error_cleanup:

	if (keys != NULL) {
		keyListFree(keys);
	}

	return EXIT_FAILURE;
}
<|MERGE_RESOLUTION|>--- conflicted
+++ resolved
@@ -622,15 +622,10 @@
 	/* create xpath evaluation context */
 	edit_ctxt = xmlXPathNewContext(edit);
 	if (edit_ctxt == NULL) {
-<<<<<<< HEAD
-		if (edit_ctxt != NULL) { xmlXPathFreeContext(edit_ctxt);}
-		ERROR("Creating the XPath evaluation context failed (%s:%d).", __FILE__, __LINE__);
-=======
 		if (edit_ctxt != NULL) {
 			xmlXPathFreeContext(edit_ctxt);
 		}
-		ERROR("Creating XPath evaluation context failed (%s:%d).", __FILE__, __LINE__);
->>>>>>> c98d90e4
+		ERROR("Creating the XPath evaluation context failed (%s:%d).", __FILE__, __LINE__);
 		return (NULL);
 	}
 
