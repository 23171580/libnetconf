/**
 * \file datastore.c
 * \author Radek Krejci <rkrejci@cesnet.cz>
 * \brief Implementation of the NETCONF datastore handling functions.
 *
 * Copyright (C) 2012 CESNET, z.s.p.o.
 *
 * Redistribution and use in source and binary forms, with or without
 * modification, are permitted provided that the following conditions
 * are met:
 * 1. Redistributions of source code must retain the above copyright
 *    notice, this list of conditions and the following disclaimer.
 * 2. Redistributions in binary form must reproduce the above copyright
 *    notice, this list of conditions and the following disclaimer in
 *    the documentation and/or other materials provided with the
 *    distribution.
 * 3. Neither the name of the Company nor the names of its contributors
 *    may be used to endorse or promote products derived from this
 *    software without specific prior written permission.
 *
 * ALTERNATIVELY, provided that this notice is retained in full, this
 * product may be distributed under the terms of the GNU General Public
 * License (GPL) version 2 or later, in which case the provisions
 * of the GPL apply INSTEAD OF those given above.
 *
 * This software is provided ``as is, and any express or implied
 * warranties, including, but not limited to, the implied warranties of
 * merchantability and fitness for a particular purpose are disclaimed.
 * In no event shall the company or contributors be liable for any
 * direct, indirect, incidental, special, exemplary, or consequential
 * damages (including, but not limited to, procurement of substitute
 * goods or services; loss of use, data, or profits; or business
 * interruption) however caused and on any theory of liability, whether
 * in contract, strict liability, or tort (including negligence or
 * otherwise) arising in any way out of the use of this software, even
 * if advised of the possibility of such damage.
 *
 */

#define _GNU_SOURCE
#include <stdlib.h>
#include <unistd.h>
#include <errno.h>
#include <string.h>
#include <limits.h>
#include <fcntl.h>
#include <assert.h>

#include <libxml/tree.h>
#include <libxml/parser.h>
#include <libxml/xpath.h>
#include <libxml/xpathInternals.h>

#include "netconf_internal.h"
#include "messages.h"
#include "error.h"
#include "with_defaults.h"
#include "session.h"
#include "datastore.h"
#include "nacm.h"
#include "datastore/edit_config.h"
#include "datastore/datastore_internal.h"
#include "datastore/file/datastore_file.h"
#include "datastore/empty/datastore_empty.h"

#ifndef DISABLE_NOTIFICATIONS
#  include "notifications.h"
#endif

#include "../models/ietf-netconf-monitoring.xxd"
#include "../models/ietf-netconf-notifications.xxd"
#include "../models/ietf-netconf-with-defaults.xxd"
#include "../models/nc-notifications.xxd"
#include "../models/ietf-netconf-acm.xxd"
#include "../models/ietf-netconf.xxd"
#include "../models/notifications.xxd"

static const char rcsid[] __attribute__((used)) ="$Id: "__FILE__": "RCSID" $";

extern struct nc_shared_info *nc_info;

char* server_capabilities = NULL;

struct ncds_ds_list {
	struct ncds_ds *datastore;
	struct ncds_ds_list* next;
};

struct ds_desc {
	NCDS_TYPE type;
	char* filename;
};

static struct ncds_ds_list *datastores = NULL;

char* get_state_monitoring(const char* UNUSED(model), const char* UNUSED(running), struct nc_err ** UNUSED(e));
int get_model_info(xmlDocPtr model, char **name, char **version, char **namespace, char ***rpcs, char ***notifs);

#ifndef DISABLE_NOTIFICATIONS
char* get_state_notifications(const char* UNUSED(model), const char* UNUSED(running), struct nc_err ** UNUSED(e));
#endif

static struct ncds_ds *datastores_get_ds(ncds_id id);

#ifndef DISABLE_NOTIFICATIONS
#define INTERNAL_DS_COUNT 7
#else
#define INTERNAL_DS_COUNT 4
#endif
int ncds_sysinit(void)
{
	int i;
	struct ncds_ds *ds;
	struct ncds_ds_list *dsitem;
	unsigned char* model[INTERNAL_DS_COUNT] = {
			ietf_netconf_yin,
			ietf_netconf_monitoring_yin,
#ifndef DISABLE_NOTIFICATIONS
			ietf_netconf_notifications_yin,
			nc_notifications_yin,
			notifications_yin,
#endif
			ietf_netconf_with_defaults_yin,
			ietf_netconf_acm_yin
	};
	unsigned int model_len[INTERNAL_DS_COUNT] = {
			ietf_netconf_yin_len,
			ietf_netconf_monitoring_yin_len,
#ifndef DISABLE_NOTIFICATIONS
			ietf_netconf_notifications_yin_len,
			nc_notifications_yin_len,
			notifications_yin_len,
#endif
			ietf_netconf_with_defaults_yin_len,
			ietf_netconf_acm_yin_len
	};
	char* (*get_state_funcs[INTERNAL_DS_COUNT])(const char* model, const char* running, struct nc_err ** e) = {
			NULL, /* ietf-netconf */
			get_state_monitoring, /* ietf-netconf-monitoring */
#ifndef DISABLE_NOTIFICATIONS
			get_state_notifications, /* ietf-netconf-notifications */
			NULL, /* nc-notifications */
			NULL, /* notifications */
#endif
			NULL, /* ietf-netconf-with-defaults */
			NULL /* \todo: add function to get NACM status data */
	};
	struct ds_desc internal_ds_desc[INTERNAL_DS_COUNT] = {
			{NCDS_TYPE_EMPTY, NULL},
			{NCDS_TYPE_EMPTY, NULL},
#ifndef DISABLE_NOTIFICATIONS
			{NCDS_TYPE_EMPTY, NULL}, /* ietf-netconf-notifications */
			{NCDS_TYPE_EMPTY, NULL}, /* nc-notifications */
			{NCDS_TYPE_EMPTY, NULL}, /* notifications */
#endif
			{NCDS_TYPE_EMPTY, NULL},
			{NCDS_TYPE_FILE, "/usr/share/libnetconf/datastore-acm.xml"}
	};

	for (i = 0; i < INTERNAL_DS_COUNT; i++) {
		switch(internal_ds_desc[i].type) {
		case NCDS_TYPE_EMPTY:
			if ((ds = (struct ncds_ds*) calloc(1, sizeof(struct ncds_ds_empty))) == NULL) {
				ERROR("Memory allocation failed (%s:%d).", __FILE__, __LINE__);
				return (EXIT_FAILURE);
			}
			ds->func.init = ncds_empty_init;
			ds->func.free = ncds_empty_free;
			ds->func.get_lockinfo = ncds_empty_lockinfo;
			ds->func.lock = ncds_empty_lock;
			ds->func.unlock = ncds_empty_unlock;
			ds->func.getconfig = ncds_empty_getconfig;
			ds->func.copyconfig = ncds_empty_copyconfig;
			ds->func.deleteconfig = ncds_empty_deleteconfig;
			ds->func.editconfig = ncds_empty_editconfig;
			ds->type = NCDS_TYPE_EMPTY;
			break;
		case NCDS_TYPE_FILE:
			if ((ds = (struct ncds_ds*) calloc(1, sizeof(struct ncds_ds_file))) == NULL) {
				ERROR("Memory allocation failed (%s:%d).", __FILE__, __LINE__);
				return (EXIT_FAILURE);
			}
			ds->func.init = ncds_file_init;
			ds->func.free = ncds_file_free;
			ds->func.get_lockinfo = ncds_file_lockinfo;
			ds->func.lock = ncds_file_lock;
			ds->func.unlock = ncds_file_unlock;
			ds->func.getconfig = ncds_file_getconfig;
			ds->func.copyconfig = ncds_file_copyconfig;
			ds->func.deleteconfig = ncds_file_deleteconfig;
			ds->func.editconfig = ncds_file_editconfig;
			ds->type = NCDS_TYPE_FILE;
			if (ncds_file_set_path(ds, internal_ds_desc[i].filename) != 0) {
				ERROR("Linking internal datastore to a file (%s) failed.", internal_ds_desc[i].filename);
				return (EXIT_FAILURE);
			}
			break;
		}
		ds->id = i;

		ds->model = xmlReadMemory ((char*)model[i], model_len[i], NULL, NULL, XML_PARSE_NOBLANKS | XML_PARSE_NOERROR);
		if (ds->model == NULL ) {
			ERROR("Unable to read the internal monitoring data model.");
			free (ds);
			return (EXIT_FAILURE);
		}
		if (get_model_info(ds->model, &(ds->model_name), &(ds->model_version), &(ds->model_namespace), &(ds->rpcs), &(ds->notifs)) != 0) {
			ERROR("Unable to process internal configuration data model.");
			xmlFreeDoc(ds->model);
			free(ds);
			return (EXIT_FAILURE);
		}
		ds->model_path = NULL;
		ds->get_state = get_state_funcs[i];

		/* init */
		ds->func.init(ds);

		/* add to list */
		if ((dsitem = malloc (sizeof(struct ncds_ds_list))) == NULL ) {
			return (EXIT_FAILURE);
		}
		dsitem->datastore = ds;
		dsitem->next = datastores;
		datastores = dsitem;
		ds = NULL;
	}

	return (EXIT_SUCCESS);
}

/**
 * @brief Get ncds_ds structure from the datastore list containing storage
 * information with the specified ID.
 *
 * @param[in] id ID of the storage.
 * @return Pointer to the required ncds_ds structure inside internal
 * datastores variable.
 */
static struct ncds_ds *datastores_get_ds(ncds_id id)
{
	struct ncds_ds_list *ds_iter;

	for (ds_iter = datastores; ds_iter != NULL; ds_iter = ds_iter->next) {
		if (ds_iter->datastore != NULL && ds_iter->datastore->id == id) {
			break;
		}
	}

	if (ds_iter == NULL) {
		return NULL;
	}

	return (ds_iter->datastore);
}

/**
 * @brief Remove datastore with the specified ID from the internal datastore list.
 *
 * @param[in] id ID of the storage.
 * @return Pointer to the required ncds_ds structure detached from the internal
 * datastores variable.
 */
static struct ncds_ds *datastores_detach_ds(ncds_id id)
{
	struct ncds_ds_list *ds_iter;
	struct ncds_ds_list *ds_prev = NULL;
	struct ncds_ds * retval = NULL;

	if (id == 0) {
		/* ignore a try to detach some uninitialized or internal datastore */
		return (NULL);
	}

	for (ds_iter = datastores; ds_iter != NULL; ds_prev = ds_iter, ds_iter = ds_iter->next) {
		if (ds_iter->datastore != NULL && ds_iter->datastore->id == id) {
			break;
		}
	}

	if (ds_iter != NULL) {
		/* required datastore was found */
		if (ds_prev == NULL) {
			/* we're removing the first item of the datastores list */
			datastores = ds_iter->next;
		} else {
			ds_prev->next = ds_iter->next;
		}
		retval = ds_iter->datastore;
		free(ds_iter);
	}

	return retval;
}

char * ncds_get_model(ncds_id id)
{
	struct ncds_ds * datastore = datastores_get_ds(id);
	xmlBufferPtr buf;
	char * retval = NULL;

	if (datastore != NULL && datastore->model != NULL) {
		buf = xmlBufferCreate();
		xmlNodeDump(buf, datastore->model, datastore->model->children, 1, 1);
		retval = strdup((char*) xmlBufferContent(buf));
		xmlBufferFree(buf);
	}
	return retval;
}

const char * ncds_get_model_path(ncds_id id)
{
	struct ncds_ds * datastore = datastores_get_ds(id);

	if (datastore == NULL) {
		return NULL;
	}

	return datastore->model_path;
}

int get_model_info(xmlDocPtr model, char **name, char **version, char **namespace, char ***rpcs, char ***notifs)
{
	xmlXPathContextPtr model_ctxt = NULL;
	xmlXPathObjectPtr result = NULL;
	xmlChar *xml_aux;
	int i, j, l;

	if (notifs) {*notifs = NULL;}
	if (rpcs) {*rpcs = NULL;}
	if (namespace) { *namespace = NULL;}
	if (name) {*name = NULL;}
	if (version) {*version = NULL;}

	/* prepare xpath evaluation context of the model for XPath */
	if ((model_ctxt = xmlXPathNewContext(model)) == NULL) {
		ERROR("%s: Creating XPath context failed.", __func__);
		/* with-defaults cannot be found */
		return (EXIT_FAILURE);
	}
	if (xmlXPathRegisterNs(model_ctxt, BAD_CAST "yin", BAD_CAST "urn:ietf:params:xml:ns:yang:yin:1") != 0) {
		xmlXPathFreeContext(model_ctxt);
		return (EXIT_FAILURE);
	}

	/* get name of the schema */
	if (name != NULL ) {
		result = xmlXPathEvalExpression (BAD_CAST "/yin:module", model_ctxt);
		if (result != NULL ) {
			if (result->nodesetval->nodeNr < 1) {
				xmlXPathFreeContext (model_ctxt);
				return (EXIT_FAILURE);
			} else {
				*name = (char*) xmlGetProp (result->nodesetval->nodeTab[0], BAD_CAST "name");
			}
			xmlXPathFreeObject (result);
			if (*name == NULL ) {
				xmlXPathFreeContext (model_ctxt);
				return (EXIT_FAILURE);
			}
		}
	}

	/* get version */
	if (version != NULL ) {
		result = xmlXPathEvalExpression (BAD_CAST "/yin:module/yin:revision", model_ctxt);
		if (result != NULL ) {
			if (result->nodesetval->nodeNr < 1) {
				*version = strdup("");
			} else {
				for (i = 0; i < result->nodesetval->nodeNr; i++) {
					xml_aux = xmlGetProp (result->nodesetval->nodeTab[i], BAD_CAST "date");
					if (*version == NULL ) {
						*version = (char*)xml_aux;
					} else if (xml_aux != NULL ) {
						l = strlen (*version); /* should be 10: YYYY-MM-DD */
						if (l != xmlStrlen (xml_aux)) {
							/* something strange happend ?!? - ignore this value */
							continue;
						}
						for (j = 0; j < l; j++) {
							if (xml_aux[j] > (*version)[j]) {
								free (*version);
								*version = (char*)xml_aux;
								xml_aux = NULL;
								break;
							} else if (xml_aux[j] < (*version)[j]) {
								break;
							}
						}
						free (xml_aux);
					}
				}
			}
			xmlXPathFreeObject (result);
			if (*version == NULL ) {
				xmlXPathFreeContext (model_ctxt);
				goto errorcleanup;
				return (EXIT_FAILURE);
			}
		}
	}

	/* get namespace of the schema */
	if (namespace != NULL ) {
		result = xmlXPathEvalExpression (BAD_CAST "/yin:module/yin:namespace", model_ctxt);
		if (result != NULL ) {
			if (result->nodesetval->nodeNr < 1) {
				xmlXPathFreeContext (model_ctxt);
				goto errorcleanup;
			} else {
				*namespace = (char*) xmlGetProp (result->nodesetval->nodeTab[0], BAD_CAST "uri");
			}
			xmlXPathFreeObject (result);
			if (*namespace == NULL ) {
				xmlXPathFreeContext (model_ctxt);
				goto errorcleanup;
			}
		}
	}

	if (rpcs != NULL ) {
		result = xmlXPathEvalExpression (BAD_CAST "/yin:module/yin:rpc", model_ctxt);
		if (result != NULL ) {
			if (!xmlXPathNodeSetIsEmpty(result->nodesetval)) {
				*rpcs = malloc((result->nodesetval->nodeNr + 1) * sizeof(char*));
				if (*rpcs == NULL) {
					ERROR("Memory allocation failed: %s (%s:%d).", strerror (errno), __FILE__, __LINE__);
					xmlXPathFreeObject(result);
					xmlXPathFreeContext(model_ctxt);
					goto errorcleanup;
				}
				for (i = j = 0; i < result->nodesetval->nodeNr; i++) {
					(*rpcs)[j] = (char*)xmlGetProp(result->nodesetval->nodeTab[i], BAD_CAST "name");
					if ((*rpcs)[j] != NULL) {
						j++;
					}
				}
				(*rpcs)[j] = NULL;
			}
			xmlXPathFreeObject (result);
		}
	}

	if (notifs != NULL ) {
		result = xmlXPathEvalExpression (BAD_CAST "/yin:module/yin:notification", model_ctxt);
		if (result != NULL ) {
			if (!xmlXPathNodeSetIsEmpty(result->nodesetval)) {
				*notifs = malloc((result->nodesetval->nodeNr + 1) * sizeof(char*));
				if (*notifs == NULL) {
					ERROR("Memory allocation failed: %s (%s:%d).", strerror (errno), __FILE__, __LINE__);
					xmlXPathFreeObject(result);
					xmlXPathFreeContext(model_ctxt);
					goto errorcleanup;
				}
				for (i = j = 0; i < result->nodesetval->nodeNr; i++) {
					(*notifs)[j] = (char*)xmlGetProp(result->nodesetval->nodeTab[i], BAD_CAST "name");
					if ((*notifs)[j] != NULL) {
						j++;
					}
				}
				(*notifs)[j] = NULL;
			}
			xmlXPathFreeObject (result);
		}
	}

	xmlXPathFreeContext(model_ctxt);

	return (EXIT_SUCCESS);


errorcleanup:

	xmlFree(*name);
	*name = NULL;
	xmlFree(*version);
	*version = NULL;
	xmlFree(*namespace);
	*namespace = NULL;
	if (*rpcs != NULL) {
		for (i = 0; (*rpcs)[i] != NULL; i++) {
			free((*rpcs)[i]);
		}
		free(*rpcs);
		*rpcs = NULL;
	}
	if (*notifs != NULL) {
		for (i = 0; (*notifs)[i] != NULL; i++) {
			free((*notifs)[i]);
		}
		free(*notifs);
		*notifs = NULL;
	}

	return (EXIT_FAILURE);
}

/* used in ssh.c and session.c */
char **get_schemas_capabilities(void)
{
	struct ncds_ds_list* ds = NULL;
	int i;
	char **retval = NULL;

	/* get size of the output */
	for (i = 0, ds = datastores; ds != NULL; ds = ds->next) {
		if (ds->datastore == NULL || ds->datastore->model == NULL) {
			continue;
		} else {
			i++;
		}
	}

	if ((retval = malloc(sizeof(char*) * (i + 1))) == NULL) {
		ERROR("Memory allocation failed (%s:%d).", __FILE__, __LINE__);
		return (NULL);
	}


	for (i = 0, ds = datastores; ds != NULL; ds = ds->next) {
		if (ds->datastore == NULL || ds->datastore->model == NULL) {
			continue;
		}

		if (asprintf(&(retval[i]), "%s?module=%s%s%s", ds->datastore->model_namespace, ds->datastore->model_name,
				(ds->datastore->model_version != NULL && strlen(ds->datastore->model_version) > 0) ? "&amp;revision=" : "",
				(ds->datastore->model_version != NULL && strlen(ds->datastore->model_version) > 0) ? ds->datastore->model_version : "") == -1) {
			ERROR("asprintf() failed (%s:%d).", __FILE__, __LINE__);
			/* move iterator back, then variables will be freed and iterator will go back to the current value */
			i--;
		}
		i++;
	}
	retval[i] = NULL;
	return (retval);
}

char* get_schemas()
{
	struct ncds_ds_list* ds = NULL;
	char *schema = NULL, *schemas = NULL, *aux = NULL;

	for (ds = datastores; ds != NULL; ds = ds->next) {
		if (ds->datastore == NULL || ds->datastore->model == NULL) {
			continue;
		}

		aux = NULL;
		if (asprintf(&aux,"<schema><identifier>%s</identifier>"
				"<version>%s</version>"
				"<format>yin</format>"
				"<namespace>%s</namespace>"
				"<location>NETCONF</location>"
				"</schema>",
				ds->datastore->model_name,
				ds->datastore->model_version,
				ds->datastore->model_namespace) == -1) {
			ERROR("asprintf() failed (%s:%d).", __FILE__, __LINE__);
			aux = NULL;
		}

		if (schema == NULL) {
			schema = aux;
		} else if (aux != NULL) {
			schema = realloc(schema, strlen(schema) + strlen(aux) + 1);
			strcat(schema, aux);
			free(aux);
		}
	}

	if (schema != NULL) {
		if (asprintf(&schemas, "<schemas>%s</schemas>", schema) == -1) {
			ERROR("asprintf() failed (%s:%d).", __FILE__, __LINE__);
			schemas = NULL;
		}
		free(schema);
	}
	return (schemas);
}

#ifndef DISABLE_NOTIFICATIONS
char* get_state_notifications(const char* UNUSED(model), const char* UNUSED(running), struct nc_err ** UNUSED(e))
{
	char *retval = NULL;

	/*
	 * notifications streams
	 */
	retval = ncntf_status ();
	if (retval == NULL ) {
		retval = strdup("");
	}

	return (retval);
}
#endif /* DISABLE_NOTIFICATIONS */

char* get_state_monitoring(const char* UNUSED(model), const char* UNUSED(running), struct nc_err ** UNUSED(e))
{
	char *schemas = NULL, *sessions = NULL, *retval = NULL, *ds_stats = NULL, *ds_startup = NULL, *ds_cand = NULL, *stats = NULL, *aux = NULL;
	struct ncds_ds_list* ds = NULL;
	const struct ncds_lockinfo *info;

	/*
	 * datastores
	 */
	/* find non-empty datastore implementation */
	for (ds = datastores; ds != NULL ; ds = ds->next) {
		if (ds->datastore && ds->datastore->type == NCDS_TYPE_FILE) {
			break;
		}
	}

	if (ds != NULL) {
		/* startup datastore */
		info = ds->datastore->func.get_lockinfo(ds->datastore, NC_DATASTORE_STARTUP);
		if (info != NULL && info->sid != NULL) {
			if (asprintf(&aux, "<locks><global-lock><locked-by-session>%s</locked-by-session>"
					"<locked-time>%s</locked-time></global-lock></locks>", info->sid, info->time) == -1) {
				ERROR("asprintf() failed (%s:%d).", __FILE__, __LINE__);
				aux = NULL;
			}
		}
		if (asprintf(&ds_startup, "<datastore><name>startup</name>%s</datastore>",
		                (aux != NULL) ? aux : "") == -1) {
			ERROR("asprintf() failed (%s:%d).", __FILE__, __LINE__);
			ds_startup = NULL;
		}
		free(aux);
		aux = NULL;

		/* candidate datastore */
		info = ds->datastore->func.get_lockinfo(ds->datastore, NC_DATASTORE_CANDIDATE);
		if (info != NULL && info->sid != NULL) {
			if (asprintf(&aux, "<locks><global-lock><locked-by-session>%s</locked-by-session>"
					"<locked-time>%s</locked-time></global-lock></locks>", info->sid, info->time) == -1) {
				ERROR("asprintf() failed (%s:%d).", __FILE__, __LINE__);
				aux = NULL;
			}
		}
		if (asprintf(&ds_cand, "<datastore><name>candidate</name>%s</datastore>",
		                (aux != NULL) ? aux : "") == -1) {
			ERROR("asprintf() failed (%s:%d).", __FILE__, __LINE__);
			ds_cand = NULL;
		}
		free(aux);
		aux = NULL;

		/* running datastore */
		info = ds->datastore->func.get_lockinfo (ds->datastore, NC_DATASTORE_RUNNING);
		if (info != NULL && info->sid != NULL ) {
			if (asprintf (&aux, "<locks><global-lock><locked-by-session>%s</locked-by-session>"
					"<locked-time>%s</locked-time></global-lock></locks>", info->sid, info->time) == -1) {
				ERROR("asprintf() failed (%s:%d).", __FILE__, __LINE__);
				aux = NULL;
			}
		}
		if (asprintf (&ds_stats, "<datastores><datastore><name>running</name>%s</datastore>%s%s</datastores>",
		        (aux != NULL )? aux : "",
		        (ds_startup != NULL) ? ds_startup : "",
		        (ds_cand != NULL) ? ds_cand : "") == -1) {
			ERROR("asprintf() failed (%s:%d).", __FILE__, __LINE__);
			ds_stats = NULL;
		}
		free (ds_startup);
		free (ds_cand);
		free (aux);
	}

	/*
	 * schemas
	 */
	schemas = get_schemas();

	/*
	 * sessions
	 */
	sessions = nc_session_stats();

	/*
	 * statistics
	 */
	if (nc_info != NULL) {
		pthread_rwlock_rdlock(&(nc_info->lock));
		if (asprintf(&stats, "<statistics><netconf-start-time>%s</netconf-start-time>"
				"<in-bad-hellos>%u</in-bad-hellos>"
				"<in-sessions>%u</in-sessions>"
				"<dropped-sessions>%u</dropped-sessions>"
				"<in-rpcs>%u</in-rpcs>"
				"<in-bad-rpcs>%u</in-bad-rpcs>"
				"<out-rpc-errors>%u</out-rpc-errors>"
				"<out-notifications>%u</out-notifications></statistics>",
				nc_info->stats.start_time,
				nc_info->stats.bad_hellos,
				nc_info->stats.sessions_in,
				nc_info->stats.sessions_dropped,
				nc_info->stats.counters.in_rpcs,
				nc_info->stats.counters.in_bad_rpcs,
				nc_info->stats.counters.out_rpc_errors,
				nc_info->stats.counters.out_notifications) == -1) {
			ERROR("asprintf() failed (%s:%d).", __FILE__, __LINE__);
			stats = NULL;
		}
		pthread_rwlock_unlock(&(nc_info->lock));
	}

	/* get it all together */
	if (asprintf(&retval, "<netconf-state xmlns=\"%s\">%s%s%s%s%s</netconf-state>", NC_NS_MONITORING,
			(server_capabilities != NULL) ? server_capabilities : "",
			(ds_stats != NULL) ? ds_stats : "",
			(sessions != NULL) ? sessions : "",
			(schemas != NULL) ? schemas : "",
			(stats != NULL) ? stats : "") == -1) {
		ERROR("asprintf() failed (%s:%d).", __FILE__, __LINE__);
		retval = NULL;
	}
	if (retval == NULL) {
		retval = strdup("");
	}

	free(ds_stats);
	free(sessions);
	free(schemas);
	free(stats);

	return (retval);
}

char* get_schema(const nc_rpc* rpc, struct nc_err** e)
{
	xmlXPathObjectPtr query_result = NULL;
	struct ncds_ds_list* ds = NULL;
	char *name = NULL, *version = NULL, *format = NULL;
	char *retval = NULL;
	xmlBufferPtr resultbuffer;

	/* get name of the schema */
	if ((query_result = xmlXPathEvalExpression(BAD_CAST "/"NC_NS_BASE10_ID":rpc/"NC_NS_MONITORING_ID":get-schema/"NC_NS_MONITORING_ID":identifier", rpc->ctxt)) != NULL &&
			!xmlXPathNodeSetIsEmpty(query_result->nodesetval)) {
		if (query_result->nodesetval->nodeNr > 1) {
			ERROR("%s: multiple identifier elements found", __func__);
			*e = nc_err_new(NC_ERR_BAD_ELEM);
			nc_err_set(*e, NC_ERR_PARAM_INFO_BADELEM, "identifier");
			nc_err_set(*e, NC_ERR_PARAM_MSG, "Multiple \'identifier\' elements found.");
			return (NULL);
		}
		name = (char*) xmlNodeGetContent(query_result->nodesetval->nodeTab[0]);
		xmlXPathFreeObject(query_result);
	} else {
		if (query_result != NULL) {
			xmlXPathFreeObject(query_result);
		}
		ERROR("%s: missing a mandatory identifier element", __func__);
		*e = nc_err_new(NC_ERR_INVALID_VALUE);
		nc_err_set(*e, NC_ERR_PARAM_INFO_BADELEM, "identifier");
		nc_err_set(*e, NC_ERR_PARAM_MSG, "Missing mandatory \'identifier\' element.");
		return (NULL);
	}

	/* get version of the schema */
	if ((query_result = xmlXPathEvalExpression(BAD_CAST "/"NC_NS_BASE10_ID":rpc/"NC_NS_MONITORING_ID":get-schema/"NC_NS_MONITORING_ID":version", rpc->ctxt)) != NULL) {
		if (!xmlXPathNodeSetIsEmpty(query_result->nodesetval)) {
			if (query_result->nodesetval->nodeNr > 1) {
				ERROR("%s: multiple version elements found", __func__);
				*e = nc_err_new(NC_ERR_BAD_ELEM);
				nc_err_set(*e, NC_ERR_PARAM_INFO_BADELEM, "version");
				nc_err_set(*e, NC_ERR_PARAM_MSG, "Multiple \'version\' elements found.");
				return (NULL);
			}
			version = (char*) xmlNodeGetContent(query_result->nodesetval->nodeTab[0]);
			xmlXPathFreeObject(query_result);
		}
	}

	/* get format of the schema */
	if ((query_result = xmlXPathEvalExpression(BAD_CAST "/"NC_NS_BASE10_ID":rpc/"NC_NS_MONITORING_ID":get-schema/"NC_NS_MONITORING_ID":format", rpc->ctxt)) != NULL) {
		if (!xmlXPathNodeSetIsEmpty(query_result->nodesetval)) {
			if (query_result->nodesetval->nodeNr > 1) {
				ERROR("%s: multiple version elements found", __func__);
				*e = nc_err_new(NC_ERR_BAD_ELEM);
				nc_err_set(*e, NC_ERR_PARAM_INFO_BADELEM, "version");
				nc_err_set(*e, NC_ERR_PARAM_MSG, "Multiple \'version\' elements found.");
				return (NULL);
			}
			format = (char*) xmlNodeGetContent(query_result->nodesetval->nodeTab[0]);
			xmlXPathFreeObject(query_result);

			/* only yin format is supported now */
			if (strcmp(format, "yin") != 0) {
				if (e != NULL) {
					*e = nc_err_new(NC_ERR_INVALID_VALUE);
					nc_err_set(*e, NC_ERR_PARAM_INFO_BADELEM, "format");
				}
				free(format);
				free(version);
				free(name);
				return(NULL);
			}

			/* only yin is supported now, so we do not use this parametes now */
			free(format);
			format = NULL;
		}
	}

	for (ds = datastores; ds != NULL ; ds = ds->next) {
		if (ds->datastore->model == NULL) {
			continue;
		}

		if (strcmp(name, ds->datastore->model_name) == 0) {
			if (version == NULL || strcmp(version, ds->datastore->model_version) == 0) {
				/* check for uniqness */
				if (retval != NULL) {
					free(retval);
					free(version);
					free(name);
					if (e != NULL) {
						*e = nc_err_new(NC_ERR_OP_FAILED);
						nc_err_set(*e, NC_ERR_PARAM_APPTAG, "data-not-unique");
					}
					return(NULL);
				}
				/* got the required model, dump it */

				resultbuffer = xmlBufferCreate();
				if (resultbuffer == NULL) {
					ERROR("%s: xmlBufferCreate failed (%s:%d).", __func__, __FILE__, __LINE__);
					free(retval);
					free(version);
					free(name);
					if (e != NULL) {*e = nc_err_new(NC_ERR_OP_FAILED);}
					return NULL;
				}
				xmlNodeDump(resultbuffer, ds->datastore->model, ds->datastore->model->children, 2, 1);
				retval = strdup((char *) xmlBufferContent(resultbuffer));
				xmlBufferFree(resultbuffer);
			}
		}
	}

	if (retval == NULL) {
		*e = nc_err_new(NC_ERR_INVALID_VALUE);
		nc_err_set(*e, NC_ERR_PARAM_TYPE, "protocol");
		nc_err_set(*e, NC_ERR_PARAM_MSG, "The requested schema does not exist.");
	}

	/* cleanup */
	free(version);
	free(name);

	return (retval);
}

struct ncds_ds* ncds_new(NCDS_TYPE type, const char* model_path, char* (*get_state)(const char* model, const char* running, struct nc_err** e))
{
	struct ncds_ds* ds = NULL;

	if (model_path == NULL) {
		ERROR("%s: missing the model path parameter.", __func__);
		return (NULL);
	}

	switch (type) {
	case NCDS_TYPE_FILE:
		ds = (struct ncds_ds*) calloc(1, sizeof(struct ncds_ds_file));
		ds->func.init = ncds_file_init;
		ds->func.free = ncds_file_free;
		ds->func.get_lockinfo = ncds_file_lockinfo;
		ds->func.lock = ncds_file_lock;
		ds->func.unlock = ncds_file_unlock;
		ds->func.getconfig = ncds_file_getconfig;
		ds->func.copyconfig = ncds_file_copyconfig;
		ds->func.deleteconfig = ncds_file_deleteconfig;
		ds->func.editconfig = ncds_file_editconfig;
		break;
	case NCDS_TYPE_EMPTY:
		ds = (struct ncds_ds*) calloc(1, sizeof(struct ncds_ds_empty));
		ds->func.init = ncds_empty_init;
		ds->func.free = ncds_empty_free;
		ds->func.get_lockinfo = ncds_empty_lockinfo;
		ds->func.lock = ncds_empty_lock;
		ds->func.unlock = ncds_empty_unlock;
		ds->func.getconfig = ncds_empty_getconfig;
		ds->func.copyconfig = ncds_empty_copyconfig;
		ds->func.deleteconfig = ncds_empty_deleteconfig;
		ds->func.editconfig = ncds_empty_editconfig;
		break;
	default:
		ERROR("Unsupported datastore implementation required.");
		return (NULL);
	}
	if (ds == NULL) {
		ERROR("Memory allocation failed (%s:%d).", __FILE__, __LINE__);
		return (NULL);
	}
	ds->type = type;

	/* get configuration data model */
	if (eaccess(model_path, R_OK) == -1) {
		ERROR("Unable to access the configuration data model %s (%s).", model_path, strerror(errno));
		free(ds);
		return (NULL);
	}
	ds->model = xmlReadFile(model_path, NULL, XML_PARSE_NOBLANKS | XML_PARSE_NOERROR);
	if (ds->model == NULL) {
		ERROR("Unable to read the configuration data model %s.", model_path);
		free(ds);
		return (NULL);
	}
	if (get_model_info(ds->model, &(ds->model_name), &(ds->model_version), &(ds->model_namespace), &(ds->rpcs), &(ds->notifs)) != 0) {
		ERROR("Unable to process configuration data model %s.", model_path);
		xmlFreeDoc(ds->model);
		free(ds);
		return (NULL);
	}
	ds->model_path = strdup(model_path);
	ds->get_state = get_state;

	/* ds->id stays 0 to indicate, that datastore is still not fully configured */

	return (ds);
}

ncds_id generate_id(void)
{
	ncds_id current_id;

	do {
		/* generate id */
		current_id = (rand() + 1) % INT_MAX;
		/* until it's unique */
	} while (datastores_get_ds(current_id) != NULL);

	return current_id;
}

ncds_id ncds_init(struct ncds_ds* datastore)
{
	struct ncds_ds_list * item;

	if (datastore == NULL) {
		return -1;
	}

	/** \todo data model validation */

	/* call implementation-specific datastore init() function */
	if (datastore->func.init(datastore) != 0) {
		return -2;
	}

	/* acquire unique id */
	datastore->id = generate_id();

	/* add to list */
	item = malloc(sizeof(struct ncds_ds_list));
	if (item == NULL) {
		return -4;
	}
	item->datastore = datastore;
	item->next = datastores;
	datastores = item;

	return datastore->id;
}

void ncds_free(struct ncds_ds* datastore)
{
	struct ncds_ds *ds = NULL;

	if (datastore == NULL) {
		WARN("%s: no datastore to free.", __func__);
		return;
	}

	if (datastore->id > 0) {
		/* datastore is initialized and must be in the datastores list */
		ds = datastores_detach_ds(datastore->id);
	} else {
		/* datastore to free is uninitialized and will be only freed */
		ds = datastore;
	}

	/* close and free the datastore itself */
	if (ds != NULL) {
		datastore->func.free(ds);
	}
}

void ncds_free2(ncds_id datastore_id)
{
	struct ncds_ds *del;

	/* empty list */
	if (datastores == NULL) {
		return;
	}

	/* invalid id */
	if (datastore_id <= 0) {
		WARN("%s: invalid datastore ID to free.", __func__);
		return;
	}

	/* get datastore from the internal datastores list */
	del = datastores_get_ds(datastore_id);

	/* free if any found */
	if (del != NULL) {
		/*
		 * ncds_free() detaches the item from the internal datastores
		 * list and also the whole list item (del variable here) is freed
		 * by ncds_free(), so do not do it here!
		 */
		ncds_free(del);
	}
}

xmlDocPtr ncxml_merge(const xmlDocPtr first, const xmlDocPtr second, const xmlDocPtr data_model)
{
	int ret;
	keyList keys;
	xmlDocPtr result;

	/* return NULL if both docs are NULL, or the other doc in case on of them is NULL */
	if (first == NULL) {
		return (xmlCopyDoc(second, 1));
	} else if (second == NULL) {
		return (xmlCopyDoc(first, 1));
	}

	result = xmlCopyDoc(first, 1);
	if (result == NULL) {
		return (NULL);
	}

	/* get all keys from data model */
	keys = get_keynode_list(data_model);

	/* merge the documents */
	ret = edit_merge(result, second->children, keys, NULL, NULL);

	if (keys != NULL) {
		keyListFree(keys);
	}

	if (ret != EXIT_SUCCESS) {
		xmlFreeDoc(result);
		return (NULL);
	} else {
		return (result);
	}
}

/**
 * \brief compare the node properties against the reference node properties
 *
 * \param reference     reference node, compared node must have all the
 *                      properties (and the same values) as reference node
 * \param node          compared node
 *
 * \return              0 if compared node contains all the properties (with
 *						the same values) as reference node, 1 otherwise
 */
int attrcmp(xmlNodePtr reference, xmlNodePtr node)
{
	xmlAttrPtr attr = reference->properties;
	xmlChar *value = NULL, *refvalue = NULL;

	while (attr != NULL) {
		if ((value = xmlGetProp(node, attr->name)) == NULL) {
			return 1;
		} else {
			refvalue = xmlGetProp(reference, attr->name);
			if (strcmp((char *) refvalue, (char *) value)) {
				free(refvalue);
				free(value);
				return 1;
			}
			free(refvalue);
			free(value);
		}
		attr = attr->next;
	}

	return 0;
}

/**
 * \brief NETCONF subtree filtering, stolen from old old netopeer
 *
 * \param config        pointer to xmlNode tree to filter
 * \param filter        pointer to NETCONF filter xml tree
 *
 * \return              1 if config satisfies the output filter, 0 otherwise
 */

static int ncxml_subtree_filter(xmlNodePtr config, xmlNodePtr filter)
{
	xmlNodePtr config_node = config;
	xmlNodePtr filter_node = filter;
	xmlNodePtr delete = NULL, delete2 = NULL;
	char *content1 = NULL, *content2 = NULL;

	int filter_in = 0, sibling_in = 0, end_node = 0, sibling_selection = 0;

	/* check if this filter level is last */
	filter_node = filter;
	while (filter_node) {
		if ((filter_node->children) && (filter_node->children->type == XML_TEXT_NODE)) {
			end_node = 1;
			break;
		}
		filter_node = filter_node->next;
	}

	if (end_node) {
		/* try to find required node */
		config_node = config;
		while (config_node) {
			if (!strcmp((char *) filter_node->name, (char *) config_node->name) &&
					!nc_nscmp(filter_node, config_node) &&
					!attrcmp(filter_node, config_node)) {
				filter_in = 1;
				break;
			}
			config_node = config_node->next;
		}

		/* if required node is present, decide about removing sibling nodes */
		if (filter_in) {
			/* 0 means that all the sibling nodes will be in the filter result - this is a default
			 * behavior when there are no selection or containment nodes in the filter sibling set.
			 * If 1 is set, sibling nodes for the filter result will be selected according to the
			 * rules in RFC 6242, sec. 6.2.5
			 */
			sibling_selection = 0;

			/* choose kind of used filter node */
			if (config_node->children && (config_node->children->type == XML_TEXT_NODE)) {
				/* get filter's text node content ignoring whitespaces */
				if ((content1 = nc_clrwspace((char *) filter_node->children->content)) == NULL ||
						(content2 = nc_clrwspace((char *) config_node->children->content)) == NULL) {
					free(content1);
					free(content2);
					/* internal error - memory allocation failed, do not continue! */
					return 0;
				}
				if (strlen(content1) == 0) {
					/* we have an empty content match node, so interpret it as a selection node,
					 * which means that we will be selecting sibling nodes that will be in the
					 * filter result
					 */
					sibling_selection = 1;
				} else if (strcmp(content1, content2) != 0) {
					free(content1);
					free(content2);
					/* content match node doesn't match */
					return 0;
				}
				free(content1);
				free(content2);
			}
			if (filter_node->next || filter_node->prev || sibling_selection == 1) {
				/* check if all filter sibling nodes are content match nodes -> then no config sibling node will be removed */
				/*go to the first filter sibling node */
				filter_node = filter;
				/* pass all filter sibling nodes */
				while (sibling_selection == 0 && filter_node) {
					if (!filter_node->children || (filter_node->children->type != XML_TEXT_NODE)) {
						sibling_selection = 1; /* filter result will be selected */
						break;
					}
					filter_node = filter_node->next;
				}

				/* select and remove all unwanted nodes */
				config_node = config;
				while (config_node) {
					sibling_in = 0;
					/* go to the first filter sibing node */
					filter_node = filter;
					/* pass all filter sibling nodes */
					while (filter_node) {
						if (!strcmp((char *) filter_node->name, (char *) config_node->name) &&
								!nc_nscmp(filter_node, config_node) &&
								!attrcmp(filter_node, config_node)) {
							/* content match node check */
							if (filter_node->children && (filter_node->children->type == XML_TEXT_NODE) &&
									config_node->children && (config_node->children->type == XML_TEXT_NODE)) {

								/* get filter's text node content ignoring whitespaces */
								if ((content1 = nc_clrwspace((char *) filter_node->children->content)) == NULL ||
										(content2 = nc_clrwspace((char *) config_node->children->content)) == NULL) {
									free(content1);
									free(content2);
									/* internal error - memory allocation failed, do not continue! */
									return 0;
								}
								if (strlen(content1) == 0) {
									/* we have an empty content match node, so interpret it as a selection node,
									 * which means that it will be included in the filter result
									 */
								} else if (strcmp(content1, content2) != 0) {
									free(content1);
									free(content2);
									/* content match node doesn't match */
									return 0;
								}
								free(content1);
								free(content2);
							}
							sibling_in = 1;
							break;
						}
						filter_node = filter_node->next;
					}
					/* if this config node is not in filter, remove it */
					if (sibling_selection && !sibling_in) {
						delete = config_node;
						config_node = config_node->next;
						xmlUnlinkNode(delete);
						xmlFreeNode(delete);
					} else {
						/* recursively process subtree filter */
						if (filter_node && filter_node->children && (filter_node->children->type == XML_ELEMENT_NODE) &&
								config_node->children && (config_node->children->type == XML_ELEMENT_NODE)) {
							sibling_in = ncxml_subtree_filter(config_node->children, filter_node->children);
						}
						if (sibling_selection && sibling_in == 0) {
							/* subtree is not a content of the filter output */
							delete = config_node;

							/* remeber where to go next */
							config_node = config_node->next;

							/* and remove unwanted subtree */
							xmlUnlinkNode(delete);
							xmlFreeNode(delete);
						} else {
							/* go to the next sibling */
							config_node = config_node->next;
						}
					}
				}
			} else {
				/* only content match node present - all sibling nodes stays */
			}
		}
	} else {
		/* this is containment node (no sibling node is content match node */
		filter_node = filter;
		while (filter_node) {
			if (!strcmp((char *)filter_node->name, (char *)config->name) &&
					!nc_nscmp(filter_node, config) &&
					!attrcmp(filter_node, config)) {
				filter_in = 1;
				break;
			}
			filter_node = filter_node->next;
		}

		if (filter_in == 1) {
			while (config->children && filter_node && filter_node->children &&
					((filter_in = ncxml_subtree_filter(config->children, filter_node->children)) == 0)) {
				filter_node = filter_node->next;
				while (filter_node) {
					if (!strcmp((char *)filter_node->name, (char *)config->name) &&
							!nc_nscmp(filter_node, config) &&
							!attrcmp(filter_node, config)) {
						filter_in = 1;
						break;
					}
					filter_node = filter_node->next;
				}
			}
			if (filter_in == 0) {
				/* subtree is not a content of the filter output */
				delete = config->children;
				xmlUnlinkNode(delete);
				xmlFreeNode(delete);
				delete2 = config;
			}
		} else {
			delete2 = config;
		}
		/* filter next sibling node */
		if (config->next != NULL) {
			if (ncxml_subtree_filter(config->next, filter) == 0) {
				delete = config->next;
				xmlUnlinkNode(delete);
				xmlFreeNode(delete);
			} else {
				filter_in = 1;
			}
		}
		if (delete2) {
			xmlUnlinkNode(delete2);
			xmlFreeNode(delete2);
		}
	}

	return filter_in;
}

int ncxml_filter(xmlNodePtr old, const struct nc_filter* filter, xmlNodePtr *new)
{
	xmlDocPtr result, data_filtered[2] = {NULL, NULL};
	xmlNodePtr filter_item, node;
	int ret = EXIT_FAILURE;

	if (new == NULL || old == NULL || filter == NULL) {
		return EXIT_FAILURE;
	}

	switch (filter->type) {
	case NC_FILTER_SUBTREE:
		if (filter->subtree_filter == NULL) {
			ERROR("%s: invalid filter (%s:%d).", __func__, __FILE__, __LINE__);
			return EXIT_FAILURE;
		}
		data_filtered[0] = xmlNewDoc(BAD_CAST "1.0");
		data_filtered[1] = xmlNewDoc(BAD_CAST "1.0");
		for (filter_item = filter->subtree_filter->children; filter_item != NULL; filter_item = filter_item->next) {
			xmlDocSetRootElement(data_filtered[0], xmlCopyNode(old, 1));
			ncxml_subtree_filter(data_filtered[0]->children, filter_item);
			if (data_filtered[1]->children == NULL) {
				if (data_filtered[0]->children != NULL) {
					/* we have some result */
					node = data_filtered[0]->children;
					xmlUnlinkNode(node);
					xmlDocSetRootElement(data_filtered[1], node);
				}
			} else {
				result = ncxml_merge(data_filtered[0], data_filtered[1], NULL);
				node = data_filtered[0]->children;
				xmlUnlinkNode(node);
				xmlFreeNode(node);
				xmlFreeDoc(data_filtered[1]);
				data_filtered[1] = result;
			}
		}
		if (filter->subtree_filter->children != NULL) {
			if(data_filtered[1]->children != NULL) {
				*new = xmlCopyNode(data_filtered[1]->children, 1);
			} else {
				*new = NULL;
			}
		} else { /* empty filter -> RFC 6241, sec. 6.4.2 - result is empty */
			*new = NULL;
		}
		xmlFreeDoc(data_filtered[0]);
		xmlFreeDoc(data_filtered[1]);
		ret = EXIT_SUCCESS;
		break;
	default:
		ret = EXIT_FAILURE;
		break;
	}

	return ret;
}

/**
 * \brief Get an appropriate root node from edit-config's \<config\> element according to the specified data model
 *
 * \param[in] roots First of the root elements in edit-config's \<config\>
 *                  (first children of this element).
 * \param[in] model XML form (YIN) of the configuration data model.
 *
 * \return Root element matching the specified configuration data model.
 */
xmlNodePtr get_model_root(xmlNodePtr roots, xmlDocPtr model)
{
	xmlXPathContextPtr model_ctxt;
	xmlXPathObjectPtr query_result;
	xmlNodePtr retval;
	xmlChar *root_name = NULL, *ns = NULL;

	assert(roots != NULL);
	assert(model != NULL);

	/* prepare xpath evaluation context of the model for XPath */
	if ((model_ctxt = xmlXPathNewContext(model)) == NULL) {
		ERROR("%s: Creating the XPath context failed.", __func__)
		return (NULL);
	}
	if (xmlXPathRegisterNs(model_ctxt, BAD_CAST "yin", BAD_CAST "urn:ietf:params:xml:ns:yang:yin:1") != 0) {
		xmlXPathFreeContext(model_ctxt);
		return (NULL);
	}

	if ((query_result = xmlXPathEvalExpression (BAD_CAST "/yin:module/yin:container", model_ctxt)) != NULL) {
		if (!xmlXPathNodeSetIsEmpty(query_result->nodesetval)) {
			//root_name = xmlGetNsProp(query_result->nodesetval->nodeTab[0], BAD_CAST "name", BAD_CAST NC_NS_YIN);
			root_name = xmlGetProp(query_result->nodesetval->nodeTab[0], BAD_CAST "name");
		}
		xmlXPathFreeObject(query_result);
	}
	if ((query_result = xmlXPathEvalExpression (BAD_CAST "/yin:module/yin:namespace", model_ctxt)) != NULL) {
		if (!xmlXPathNodeSetIsEmpty(query_result->nodesetval)) {
			//ns = xmlGetNsProp(query_result->nodesetval->nodeTab[0], BAD_CAST "uri", BAD_CAST NC_NS_YIN);
			ns = xmlGetProp(query_result->nodesetval->nodeTab[0], BAD_CAST "uri");
		}
		xmlXPathFreeObject(query_result);
	}
	xmlXPathFreeContext(model_ctxt);

	if (root_name == NULL || ns == NULL) {
		ERROR("Invalid configuration data model - root container or a namespace missing (%s:%d).", __FILE__, __LINE__);
		return NULL;
	}

	retval = roots;
	while (retval != NULL) {
		if (xmlStrcmp(retval->name, root_name) == 0 && (retval->ns == NULL || xmlStrcmp(retval->ns->href, ns) == 0)) {
			break;
		}

		retval = retval->next;
	}
	xmlFree(ns);
	xmlFree(root_name);

	return retval;
}

#define EXIT_RPC_NOT_APPLICABLE -2
nc_reply* ncds_apply_rpc(ncds_id id, const struct nc_session* session, const nc_rpc* rpc)
{
	struct nc_err* e = NULL;
	struct ncds_ds* ds = NULL;
	struct nc_filter * filter = NULL;
	char* data = NULL, *config, *model = NULL, *data2;
	xmlDocPtr doc1, doc2, doc_merged = NULL, aux_doc;
	int len, dsid;
	int ret = EXIT_FAILURE;
	nc_reply* reply, *old_reply = NULL, *new_reply;
	xmlBufferPtr resultbuffer;
	xmlNodePtr aux_node, node;
	NC_OP op;
	NC_DATASTORE source_ds = 0, target_ds = 0;

	if (rpc->type.rpc != NC_RPC_DATASTORE_READ && rpc->type.rpc != NC_RPC_DATASTORE_WRITE) {
		return (nc_reply_error(nc_err_new(NC_ERR_OP_NOT_SUPPORTED)));
	}

	dsid = id;

process_datastore:

	ds = datastores_get_ds(dsid);
	if (ds == NULL) {
		return (nc_reply_error(nc_err_new(NC_ERR_OP_FAILED)));
	}

	switch (op = nc_rpc_get_op(rpc)) {
	case NC_OP_LOCK:
		ret = ds->func.lock(ds, session, nc_rpc_get_target(rpc), &e);
		break;
	case NC_OP_UNLOCK:
		ret = ds->func.unlock(ds, session, nc_rpc_get_target(rpc), &e);
		break;
	case NC_OP_GET:
		data = ds->func.getconfig(ds, session, NC_DATASTORE_RUNNING, &e);

		if (ds->get_state != NULL) {
			/* caller provided callback function to retrieve status data */

			xmlDocDumpMemory(ds->model, (xmlChar**) (&model), &len);
			data2 = ds->get_state(model, data, &e);
			free(model);

			if (e != NULL) {
				/* state data retrieval error */
				free(data);
				break;
			}

			/* merge status and config data */
			doc1 = xmlReadDoc(BAD_CAST data, NULL, NULL, XML_PARSE_NOBLANKS | XML_PARSE_NOERROR | XML_PARSE_NOWARNING);
			doc2 = xmlReadDoc(BAD_CAST data2, NULL, NULL, XML_PARSE_NOBLANKS | XML_PARSE_NOERROR | XML_PARSE_NOWARNING);
			free(data2);
			/* if merge fail (probably one of docs NULL)*/
			if ((doc_merged = ncxml_merge(doc1, doc2, ds->model)) == NULL) {
				/* use only config if not null*/
				if (doc1 != NULL) {
					doc_merged = doc1;
					xmlFreeDoc(doc2);
					/* or only state if not null*/
				} else if (doc2 != NULL) {
					doc_merged = doc2;
					xmlFreeDoc(doc1);
					/* or create empty document to allow further processing */
				} else {
					doc_merged = xmlNewDoc(BAD_CAST "1.0");
					xmlFreeDoc(doc1);
					xmlFreeDoc(doc2);
				}
			} else {
				/* cleanup */
				xmlFreeDoc(doc1);
				xmlFreeDoc(doc2);
			}
		} else {
<<<<<<< HEAD
			if (id == NCDS_INTERNAL_ID) {
				/* ignore data - it is empty */
				free(data);

				/* get internal state data of the libnetconf */
				if ((data = get_internal_state(session)) == NULL) {
					ERROR("Getting the internal libnetconf state data failed..");
					e = nc_err_new(NC_ERR_OP_FAILED);
					nc_err_set(e, NC_ERR_PARAM_MSG, "Unable to get the internal libnetconf state data.");
					break;
				}
			}
=======
>>>>>>> c98d90e4
			data2 = data;
			if (asprintf(&data, "<data>%s</data>", data2) == -1) {
				ERROR("asprintf() failed (%s:%d).", __FILE__, __LINE__);
				e = nc_err_new(NC_ERR_OP_FAILED);
				break;
			}
			aux_doc = xmlReadDoc(BAD_CAST data, NULL, NULL, XML_PARSE_NOBLANKS | XML_PARSE_NOERROR | XML_PARSE_NOWARNING);
			if (aux_doc && aux_doc->children) {
				doc_merged = xmlNewDoc(BAD_CAST "1.0");
				for (aux_node = aux_doc->children->children; aux_node != NULL; aux_node = aux_node->next) {
					if (doc_merged->children == NULL) {
						xmlDocSetRootElement(doc_merged, xmlCopyNode(aux_node, 1));
					} else {
						xmlAddSibling(doc_merged->children, xmlCopyNode(aux_node, 1));
					}
				}
				xmlFreeDoc(aux_doc);
			}
			free(data2);
		}
		free(data);

		if (doc_merged == NULL) {
			ERROR("Reading the configuration datastore failed.");
			e = nc_err_new(NC_ERR_OP_FAILED);
			nc_err_set(e, NC_ERR_PARAM_MSG, "Invalid datastore content.");
			break;
		}

		/* process default values */
		if (ds && ds->model) {
			ncdflt_default_values(doc_merged, ds->model, rpc->with_defaults);
		}

		/* NACM */
		nacm_check_data_read(doc_merged, rpc->nacm);

		/* dump the result */
		resultbuffer = xmlBufferCreate();
		if (resultbuffer == NULL) {
			ERROR("%s: xmlBufferCreate failed (%s:%d).", __func__, __FILE__, __LINE__);
			e = nc_err_new(NC_ERR_OP_FAILED);
			break;
		}

		/* if filter specified, now is good time to apply it */
		filter = nc_rpc_get_filter(rpc);
		for (aux_node = doc_merged->children; aux_node != NULL; aux_node = aux_node->next) {
			if (filter != NULL) {
				if (ncxml_filter(aux_node, filter, &node) != 0) {
					ERROR("Filter failed.");
					e = nc_err_new(NC_ERR_BAD_ELEM);
					nc_err_set(e, NC_ERR_PARAM_TYPE, "protocol");
					nc_err_set(e, NC_ERR_PARAM_INFO_BADELEM, "filter");
					break;
				}
			} else {
				node = xmlCopyNode(aux_node, 1);
			}
			if (node != NULL) {
				xmlNodeDump(resultbuffer, NULL, node, 2, 1);
				xmlFreeNode(node);
				node = NULL;
			}
		}
		nc_filter_free(filter);
		data = strdup((char *) xmlBufferContent(resultbuffer));
		xmlBufferFree(resultbuffer);
		xmlFreeDoc(doc_merged);

		break;
	case NC_OP_GETCONFIG:
		if ((data = ds->func.getconfig(ds, session, nc_rpc_get_source(rpc), &e)) == NULL) {
			if (e == NULL) {
				ERROR ("%s: Failed to get data from the datastore (%s:%d).", __func__, __FILE__, __LINE__);
				e = nc_err_new(NC_ERR_OP_FAILED);
			}
			break;
		}
		if (strcmp(data, "") == 0) {
			doc_merged = xmlNewDoc(BAD_CAST "1.0");
		} else {
			data2 = data;
			if (asprintf(&data, "<data>%s</data>", data2) == -1) {
				ERROR("asprintf() failed (%s:%d).", __FILE__, __LINE__);
				e = nc_err_new(NC_ERR_OP_FAILED);
				break;
			}
			aux_doc = xmlReadDoc(BAD_CAST data, NULL, NULL, XML_PARSE_NOBLANKS | XML_PARSE_NOERROR | XML_PARSE_NOWARNING);
			if (aux_doc && aux_doc->children) {
				doc_merged = xmlNewDoc(BAD_CAST "1.0");
				for (aux_node = aux_doc->children->children; aux_node != NULL; aux_node = aux_node->next) {
					if (doc_merged->children == NULL) {
						xmlDocSetRootElement(doc_merged, xmlCopyNode(aux_node, 1));
					} else {
						xmlAddSibling(doc_merged->children, xmlCopyNode(aux_node, 1));
					}
				}
				xmlFreeDoc(aux_doc);
			}
			free(data2);
		}
		free(data);

		if (doc_merged == NULL) {
			ERROR("Reading configuration datastore failed.");
			e = nc_err_new(NC_ERR_OP_FAILED);
			nc_err_set(e, NC_ERR_PARAM_MSG, "Invalid datastore content.");
			break;
		}

		/* process default values */
		if (ds && ds->model) {
			ncdflt_default_values(doc_merged, ds->model, rpc->with_defaults);
		}

		/* NACM */
		nacm_check_data_read(doc_merged, rpc->nacm);

		/* dump the result */
		resultbuffer = xmlBufferCreate();
		if (resultbuffer == NULL) {
			ERROR("%s: xmlBufferCreate failed (%s:%d).", __func__, __FILE__, __LINE__);
			e = nc_err_new(NC_ERR_OP_FAILED);
			break;
		}

		/* if filter specified, now is good time to apply it */
		for (aux_node = doc_merged->children; aux_node != NULL; aux_node = aux_node->next) {
			if ((filter = nc_rpc_get_filter(rpc)) != NULL) {
				if (ncxml_filter(aux_node, filter, &node) != 0) {
					ERROR("Filter failed.");
					e = nc_err_new(NC_ERR_BAD_ELEM);
					nc_err_set(e, NC_ERR_PARAM_TYPE, "protocol");
					nc_err_set(e, NC_ERR_PARAM_INFO_BADELEM, "filter");
					break;
				}
			} else {
				node = xmlCopyNode(aux_node, 1);
			}
			if (node != NULL) {
				xmlNodeDump(resultbuffer, NULL, node, 2, 1);
				xmlFreeNode(node);
				node = NULL;
			}
		}
		nc_filter_free(filter);
		data = strdup((char *) xmlBufferContent(resultbuffer));
		xmlBufferFree(resultbuffer);
		xmlFreeDoc(doc_merged);

		break;
	case NC_OP_EDITCONFIG:
	case NC_OP_COPYCONFIG:
		/* check target element */
		if ((target_ds = nc_rpc_get_target(rpc)) == NC_DATASTORE_ERROR) {
			e = nc_err_new(NC_ERR_BAD_ELEM);
			nc_err_set(e, NC_ERR_PARAM_INFO_BADELEM, "target");
			break;
		}

		if (op == NC_OP_COPYCONFIG && ((source_ds = nc_rpc_get_source(rpc)) != NC_DATASTORE_CONFIG)) {
			if (source_ds == NC_DATASTORE_ERROR) {
				e = nc_err_new(NC_ERR_BAD_ELEM);
				nc_err_set(e, NC_ERR_PARAM_INFO_BADELEM, "source");
				break;
			}
			/* <copy-config> with specified source datastore */
			if (target_ds == source_ds) {
				e = nc_err_new(NC_ERR_INVALID_VALUE);
				nc_err_set(e, NC_ERR_PARAM_MSG, "Both the target and the source identify the same datastore.");
				break;
			}
			config = NULL;
		} else {
			/*
			 * config can contain multiple elements on the root level, so
			 * cover it with the <config> element to allow the creation of xml
			 * document
			 */
			config = nc_rpc_get_config(rpc);
			if (strcmp(config, "") == 0) {
				/* config is empty -> ignore rest of magic here,
				 * go to application of the operation and do
				 * delete of the datastore (including running)!
				 */
				goto apply_editcopyconfig;
			}

			if (asprintf(&data, "<config>%s</config>", config) == -1) {
				ERROR("asprintf() failed (%s:%d).", __FILE__, __LINE__);
				e = nc_err_new(NC_ERR_OP_FAILED);
				break;
			}
			free(config);
			config = NULL;
			doc1 = xmlReadDoc(BAD_CAST data, NULL, NULL, XML_PARSE_NOBLANKS | XML_PARSE_NOERROR | XML_PARSE_NOWARNING);
			free(data);
			data = NULL;

			if (doc1 == NULL || doc1->children == NULL || doc1->children->children == NULL) {
				if (doc1 != NULL) {
					xmlFreeDoc(doc1);
				}
				e = nc_err_new(NC_ERR_INVALID_VALUE);
				nc_err_set(e, NC_ERR_PARAM_MSG, "Invalid <config> parameter of the rpc request.");
				break;
			}

			/*
			 * select correct config node for the selected datastore,
			 * it must match the model's namespace and root element name
			 */
			aux_node = get_model_root(doc1->children->children, ds->model);
			if (aux_node != NULL) {
				resultbuffer = xmlBufferCreate();
				if (resultbuffer == NULL) {
					ERROR("%s: xmlBufferCreate failed (%s:%d).", __func__, __FILE__, __LINE__);
					e = nc_err_new(NC_ERR_OP_FAILED);
					nc_err_set(e, NC_ERR_PARAM_MSG, "Internal error, see libnetconf error log.");
					break;
				}
				xmlNodeDump(resultbuffer, doc1, aux_node, 2, 1);
				if ((config = strdup((char*) xmlBufferContent(resultbuffer))) == NULL) {
					xmlBufferFree(resultbuffer);
					xmlFreeDoc(doc1);
					ERROR("%s: xmlBufferContent failed (%s:%d)", __func__, __FILE__, __LINE__);
					e = nc_err_new(NC_ERR_OP_FAILED);
					nc_err_set(e, NC_ERR_PARAM_MSG, "Internal error, see libnetconf error log.");
					break;
				}
				/*
				 * now we have config as a valid xml tree with the
				 * single root
				 */
				xmlBufferFree(resultbuffer);
				xmlFreeDoc(doc1);
			} else {
				xmlFreeDoc(doc1);
				/* request is not intended for this device */
				ret = EXIT_RPC_NOT_APPLICABLE;
				data = NULL;
				break;
			}

			/* do some work in case of used with-defaults capability */
			if (rpc->with_defaults & NCWD_MODE_ALL_TAGGED) {
				/* if report-all-tagged mode is supported, 'default'
				 * attribute with 'true' or '1' value can appear and we
				 * have to check that the element's value is equal to the
				 * default value. If it is, the element is removed and
				 * is supposed to be default, otherwise the
				 * invalid-value error reply must be returned.
				 */
				doc1 = xmlReadDoc(BAD_CAST config, NULL, NULL, XML_PARSE_NOBLANKS | XML_PARSE_NOERROR | XML_PARSE_NOWARNING);
				free(config);

				if (ncdflt_default_clear(doc1, ds->model) != EXIT_SUCCESS) {
					e = nc_err_new(NC_ERR_INVALID_VALUE);
					nc_err_set(e, NC_ERR_PARAM_MSG, "with-defaults capability failure");
					break;
				}
				xmlDocDumpFormatMemory(doc1, (xmlChar**) (&config), &len, 1);
				xmlFreeDoc(doc1);
			}
		}
apply_editcopyconfig:
		/* perform the operation */
		if (op == NC_OP_EDITCONFIG) {
			ret = ds->func.editconfig(ds, session, rpc, target_ds, config, nc_rpc_get_defop(rpc), nc_rpc_get_erropt(rpc), &e);
		} else if (op == NC_OP_COPYCONFIG) {
			ret = ds->func.copyconfig(ds, session, rpc, target_ds, source_ds, config, &e);
		} else {
			ret = EXIT_FAILURE;
		}
		free(config);

#ifndef DISABLE_NOTIFICATIONS
		/* log the event */
		if (ret == EXIT_SUCCESS && (target_ds == NC_DATASTORE_RUNNING || target_ds == NC_DATASTORE_STARTUP)) {
			ncntf_event_new(-1, NCNTF_BASE_CFG_CHANGE, target_ds, NCNTF_EVENT_BY_USER, session);
		}
#endif /* DISABLE_NOTIFICATIONS */

		break;
	case NC_OP_DELETECONFIG:
		if (nc_rpc_get_target(rpc) == NC_DATASTORE_RUNNING) {
			/* can not delete running */
			e = nc_err_new(NC_ERR_OP_FAILED);
			nc_err_set(e, NC_ERR_PARAM_MSG, "Cannot delete a running datastore.");
			break;
		}
		ret = ds->func.deleteconfig(ds, session, target_ds = nc_rpc_get_target(rpc), &e);

#ifndef DISABLE_NOTIFICATIONS
		/* log the event */
		if (ret == EXIT_SUCCESS && (target_ds == NC_DATASTORE_RUNNING || target_ds == NC_DATASTORE_STARTUP)) {
			ncntf_event_new(-1, NCNTF_BASE_CFG_CHANGE, target_ds, NCNTF_EVENT_BY_USER, session);
		}
#endif /* DISABLE_NOTIFICATIONS */

		break;
	case NC_OP_COMMIT:
		/* \todo check somehow, that candidate is not locked by another session */

		if (nc_cpblts_enabled (session, NC_CAP_CANDIDATE_ID)) {
			ret = ds->func.copyconfig (ds, session, rpc, NC_DATASTORE_RUNNING, NC_DATASTORE_CANDIDATE, NULL, &e);

#ifndef DISABLE_NOTIFICATIONS
			/* log the event */
			if (ret == EXIT_SUCCESS) {
				ncntf_event_new (-1, NCNTF_BASE_CFG_CHANGE, NC_DATASTORE_RUNNING, NCNTF_EVENT_BY_USER, session);
			}
#endif /* DISABLE_NOTIFICATIONS */

		} else {
			e = nc_err_new (NC_ERR_OP_NOT_SUPPORTED);
			ret = EXIT_FAILURE;
		}
		break;
	case NC_OP_DISCARDCHANGES:
		if (nc_cpblts_enabled (session, NC_CAP_CANDIDATE_ID)) {
			ret = ds->func.copyconfig(ds, session, rpc, NC_DATASTORE_CANDIDATE, NC_DATASTORE_RUNNING, NULL, &e);
		} else {
			e = nc_err_new (NC_ERR_OP_NOT_SUPPORTED);
			ret = EXIT_FAILURE;
		}
		break;
	case NC_OP_GETSCHEMA:
		if (nc_cpblts_enabled (session, NC_CAP_MONITORING_ID)) {
			if (dsid == NCDS_INTERNAL_ID) {
				if ((data = get_schema (rpc, &e)) == NULL) {
					ret = EXIT_FAILURE;
				} else {
					ret = EXIT_SUCCESS;
				}
			} else {
				data = strdup ("");
				ret = EXIT_SUCCESS;
			}
		} else {
			e = nc_err_new (NC_ERR_OP_NOT_SUPPORTED);
			ret = EXIT_FAILURE;
		}
		break;
	default:
		ERROR("%s: unsupported basic NETCONF operation requested.", __func__);
		return (nc_reply_error (nc_err_new (NC_ERR_OP_NOT_SUPPORTED)));
		break;
	}

	if (e != NULL) {
		/* operation failed and error is filled */
		reply = nc_reply_error(e);
	} else if (data == NULL && ret != EXIT_SUCCESS) {
		if (ret == EXIT_RPC_NOT_APPLICABLE) {
			/* operation can not be performed on this datastore */
			reply = NCDS_RPC_NOT_APPLICABLE;
		} else {
			/* operation failed, but no additional information is provided */
			reply = nc_reply_error(nc_err_new(NC_ERR_OP_FAILED));
		}
	} else {
		if (data != NULL) {
			reply = nc_reply_data(data);
			free(data);
		} else {
			reply = nc_reply_ok();
		}
	}

	if (id == NCDS_INTERNAL_ID) {
		if (old_reply == NULL) {
			old_reply = reply;
		} else {
			if ((new_reply = nc_reply_merge(2, old_reply, reply)) == NULL) {
				if (nc_reply_get_type(old_reply) == NC_REPLY_ERROR) {
					return (old_reply);
				} else if (nc_reply_get_type(reply) == NC_REPLY_ERROR) {
					return (reply);
				} else {
					return (nc_reply_error(nc_err_new(NC_ERR_OP_FAILED)));
				}
			}
			old_reply = reply = new_reply;

		}
		dsid++;
		if (dsid < INTERNAL_DS_COUNT) {
			goto process_datastore;
		}
	}

	return (reply);
}

void ncds_break_locks(const struct nc_session* session)
{
	struct ncds_ds_list * ds;
	struct nc_err * e = NULL;
	/* maximum is 3 locks (one for every datastore type) */
	struct nc_session * sessions[3];
	const struct ncds_lockinfo * lockinfo;
	int number_sessions = 0, i, j;
	NC_DATASTORE ds_type[3] = {NC_DATASTORE_CANDIDATE, NC_DATASTORE_RUNNING, NC_DATASTORE_STARTUP};
	struct nc_cpblts * cpblts;


	if (session == NULL) {
		/* if session NULL, get all sessions that hold lock from first file datastore */
		ds = datastores;
		/* find first file datastore */
		while (ds != NULL && ds->datastore != NULL && ds->datastore->type != NCDS_TYPE_FILE) {
			ds = ds->next;
		}
		if (ds != NULL) {
			/* if there is one */
			/* get default capabilities for dummy sessions */
			cpblts = nc_session_get_cpblts_default();
			for (i=0; i<3; i++) {
				if ((lockinfo = ncds_file_lockinfo (ds->datastore, ds_type[i])) != NULL) {
					if (lockinfo->sid != NULL && strcmp (lockinfo->sid, "") != 0) {
						/* create dummy session with session ID used to lock datastore */
						sessions[number_sessions++] = nc_session_dummy(lockinfo->sid, "dummy", NULL, cpblts);
					}
				}
			}
			nc_cpblts_free(cpblts);
		}
	} else {
		/* plain old single session break locks */
		number_sessions = 1;
		sessions[0] = (struct nc_session*)session;
	}

	/* for all prepared sessions */
	for (i=0; i<number_sessions; i++) {
		ds = datastores;
		/* every datastore */
		while (ds) {
			if (ds->datastore) {
				/* and every datastore type */
				for (j=0; j<3; j++) {
					/* try to unlock datastore */
					ds->datastore->func.unlock(ds->datastore, sessions[i], ds_type[j], &e);
					if (e) {
						nc_err_free(e);
						e = NULL;
					}
				}
			}
			ds = ds->next;
		}
	}

	/* clean created dummy sessions */
	if (session == NULL) {
		for (i=0; i<number_sessions; i++) {
			nc_session_free(sessions[i]);
		}
	}

	return;
}

const struct ncds_ds* ncds_get_model_data(const char* namespace)
{
	struct ncds_ds_list *ds;

	if (namespace == NULL) {
		return (NULL);
	}

	for (ds = datastores; ds != NULL; ds = ds->next) {
		if (ds->datastore == NULL) {
			continue;
		}
		if (ds->datastore->model_namespace == NULL || strcmp(ds->datastore->model_namespace, namespace) != 0) {
			/* namespace does not match */
			continue;
		}

		/* model found */
		return (ds->datastore);
	}

	/* model not found */
	return (NULL);
}

const struct ncds_ds* ncds_get_model_operation(const char* operation, const char* namespace)
{
	struct ncds_ds_list *ds;
	int i;

	if (operation == NULL || namespace == NULL) {
		return (NULL);
	}

	for (ds = datastores; ds != NULL; ds = ds->next) {
		if (ds->datastore == NULL) {
			continue;
		}
		if (ds->datastore->model_namespace == NULL || strcmp(ds->datastore->model_namespace, namespace) != 0) {
			/* namespace does not match */
			continue;
		}
		if (ds->datastore->rpcs != NULL) {
			for (i = 0; ds->datastore->rpcs[i] != NULL; i++) {
				if (strcmp(ds->datastore->rpcs[i], operation) == 0) {
					/* operation definition found */
					return (ds->datastore);
				}
			}
		}
	}

	/* oepration definition not found */
	return (NULL);
}

const struct ncds_ds* ncds_get_model_notification(const char* notification, const char* namespace)
{
	struct ncds_ds_list *ds;
	int i;

	if (notification == NULL || namespace == NULL) {
		return (NULL);
	}

	for (ds = datastores; ds != NULL; ds = ds->next) {
		if (ds->datastore == NULL) {
			continue;
		}
		if (ds->datastore->model_namespace == NULL || strcmp(ds->datastore->model_namespace, namespace) != 0) {
			/* namespace does not match */
			continue;
		}
		if (ds->datastore->notifs != NULL) {
			for (i = 0; ds->datastore->notifs[i] != NULL; i++) {
				if (strcmp(ds->datastore->notifs[i], notification) == 0) {
					/* notification definition found */
					return (ds->datastore);
				}
			}
		}
	}

	/* notification definition not found */
	return (NULL);
}<|MERGE_RESOLUTION|>--- conflicted
+++ resolved
@@ -1505,21 +1505,6 @@
 				xmlFreeDoc(doc2);
 			}
 		} else {
-<<<<<<< HEAD
-			if (id == NCDS_INTERNAL_ID) {
-				/* ignore data - it is empty */
-				free(data);
-
-				/* get internal state data of the libnetconf */
-				if ((data = get_internal_state(session)) == NULL) {
-					ERROR("Getting the internal libnetconf state data failed..");
-					e = nc_err_new(NC_ERR_OP_FAILED);
-					nc_err_set(e, NC_ERR_PARAM_MSG, "Unable to get the internal libnetconf state data.");
-					break;
-				}
-			}
-=======
->>>>>>> c98d90e4
 			data2 = data;
 			if (asprintf(&data, "<data>%s</data>", data2) == -1) {
 				ERROR("asprintf() failed (%s:%d).", __FILE__, __LINE__);
