/**
 * \file datastore.c
 * \author Radek Krejci <rkrejci@cesnet.cz>
 * \brief Implementation of the NETCONF datastore handling functions.
 *
 * Copyright (C) 2012 CESNET, z.s.p.o.
 *
 * Redistribution and use in source and binary forms, with or without
 * modification, are permitted provided that the following conditions
 * are met:
 * 1. Redistributions of source code must retain the above copyright
 *    notice, this list of conditions and the following disclaimer.
 * 2. Redistributions in binary form must reproduce the above copyright
 *    notice, this list of conditions and the following disclaimer in
 *    the documentation and/or other materials provided with the
 *    distribution.
 * 3. Neither the name of the Company nor the names of its contributors
 *    may be used to endorse or promote products derived from this
 *    software without specific prior written permission.
 *
 * ALTERNATIVELY, provided that this notice is retained in full, this
 * product may be distributed under the terms of the GNU General Public
 * License (GPL) version 2 or later, in which case the provisions
 * of the GPL apply INSTEAD OF those given above.
 *
 * This software is provided ``as is, and any express or implied
 * warranties, including, but not limited to, the implied warranties of
 * merchantability and fitness for a particular purpose are disclaimed.
 * In no event shall the company or contributors be liable for any
 * direct, indirect, incidental, special, exemplary, or consequential
 * damages (including, but not limited to, procurement of substitute
 * goods or services; loss of use, data, or profits; or business
 * interruption) however caused and on any theory of liability, whether
 * in contract, strict liability, or tort (including negligence or
 * otherwise) arising in any way out of the use of this software, even
 * if advised of the possibility of such damage.
 *
 */

#define _GNU_SOURCE
#include <stdlib.h>
#include <unistd.h>
#include <errno.h>
#include <string.h>
#include <limits.h>
#include <fcntl.h>
#include <assert.h>
#include <dlfcn.h>
#include <dirent.h>
#include <stdio.h>

#include <libxml/tree.h>
#include <libxml/parser.h>
#include <libxml/xpath.h>
#include <libxml/xpathInternals.h>

#ifndef DISABLE_VALIDATION
#  include <libxml/relaxng.h>
#  include <libxslt/transform.h>
#  include <libxslt/xsltInternals.h>
#endif

#include "netconf_internal.h"
#include "messages.h"
#include "messages_xml.h"
#include "messages_internal.h"
#include "error.h"
#include "with_defaults.h"
#include "session.h"
#include "datastore.h"
#include "nacm.h"
#include "url_internal.h"
#include "datastore/edit_config.h"
#include "datastore/datastore_internal.h"
#include "datastore/file/datastore_file.h"
#include "datastore/empty/datastore_empty.h"
#include "datastore/custom/datastore_custom_private.h"
#include "transapi/transapi_internal.h"
#include "config.h"

#ifndef DISABLE_NOTIFICATIONS
#  include "notifications.h"
#endif

#include "../models/ietf-netconf-monitoring.xxd"
#include "../models/ietf-netconf-notifications.xxd"
#include "../models/ietf-netconf-with-defaults.xxd"
#include "../models/nc-notifications.xxd"
#include "../models/ietf-netconf-acm.xxd"
#include "../models/ietf-netconf.xxd"
#include "../models/notifications.xxd"
#include "../models/ietf-inet-types.xxd"
#include "../models/ietf-yang-types.xxd"

static const char rcsid[] __attribute__((used)) ="$Id: "__FILE__": "RCSID" $";

/*
 * From internal.c to be used by nc_session_get_cpblts_deault() to detect
 * what part of libnetconf is initiated and can be executed
 */
extern int nc_init_flags;

extern struct nc_shared_info *nc_info;

/* reserve memory for error pointers such as ERROR_POINTER or NCDS_RPC_NOT_APPLICABLE */
char error_area;
#define ERROR_POINTER ((void*)(&error_area))

char* server_capabilities = NULL;

struct ncds_ds_list {
	struct ncds_ds *datastore;
	struct ncds_ds_list* next;
};

struct ds_desc {
	NCDS_TYPE type;
	char* filename;
};

struct ncds {
	struct ncds_ds_list *datastores;
	ncds_id* datastores_ids;
	int count;
	int array_size;
};

struct ncds_ds *nacm_ds = NULL; /* for NACM subsystem */
static struct ncds ncds = {NULL, NULL, 0, 0};
static struct model_list *models_list = NULL;
static char** models_dirs = NULL;

char* get_state_nacm(const char* UNUSED(model), const char* UNUSED(running), struct nc_err ** UNUSED(e));
char* get_state_monitoring(const char* UNUSED(model), const char* UNUSED(running), struct nc_err ** UNUSED(e));
static int get_model_info(xmlXPathContextPtr model_ctxt, char **name, char **version, char **namespace, char **prefix, char ***rpcs, char ***notifs);
static struct data_model* get_model(const char* module, const char* version);
static int ncds_features_parse(struct data_model* model);
static int ncds_update_uses_groupings(struct data_model* model);
static int ncds_update_uses_augments(struct data_model* model);
extern int first_after_close;

#ifndef DISABLE_NOTIFICATIONS
char* get_state_notifications(const char* UNUSED(model), const char* UNUSED(running), struct nc_err ** UNUSED(e));
#endif

static struct ncds_ds *datastores_get_ds(ncds_id id);

/* Allocate and fill the ncds func structure based on the type. */
static struct ncds_ds* ncds_fill_func(NCDS_TYPE type)
{
	struct ncds_ds* ds;
	switch (type) {
	case NCDS_TYPE_CUSTOM:
		if ((ds = (struct ncds_ds*) calloc(1, sizeof(struct ncds_ds_custom))) == NULL) {
			ERROR("Memory allocation failed (%s:%d).", __FILE__, __LINE__);
			return (NULL);
		}
		ds->func.init = ncds_custom_init;
		ds->func.free = ncds_custom_free;
		ds->func.was_changed = ncds_custom_was_changed;
		ds->func.rollback = ncds_custom_rollback;
		ds->func.get_lockinfo = ncds_custom_get_lockinfo;
		ds->func.lock = ncds_custom_lock;
		ds->func.unlock = ncds_custom_unlock;
		ds->func.getconfig = ncds_custom_getconfig;
		ds->func.copyconfig = ncds_custom_copyconfig;
		ds->func.deleteconfig = ncds_custom_deleteconfig;
		ds->func.editconfig = ncds_custom_editconfig;
		break;
	case NCDS_TYPE_FILE:
		if ((ds = (struct ncds_ds*) calloc(1, sizeof(struct ncds_ds_file))) == NULL ) {
			ERROR("Memory allocation failed (%s:%d).", __FILE__, __LINE__);
			return (NULL );
		}
		ds->func.init = ncds_file_init;
		ds->func.free = ncds_file_free;
		ds->func.was_changed = ncds_file_changed;
		ds->func.rollback = ncds_file_rollback;
		ds->func.get_lockinfo = ncds_file_lockinfo;
		ds->func.lock = ncds_file_lock;
		ds->func.unlock = ncds_file_unlock;
		ds->func.getconfig = ncds_file_getconfig;
		ds->func.copyconfig = ncds_file_copyconfig;
		ds->func.deleteconfig = ncds_file_deleteconfig;
		ds->func.editconfig = ncds_file_editconfig;
		break;
	case NCDS_TYPE_EMPTY:
		if ((ds = (struct ncds_ds*) calloc(1, sizeof(struct ncds_ds_empty))) == NULL ) {
			ERROR("Memory allocation failed (%s:%d).", __FILE__, __LINE__);
			return (NULL );
		}
		ds->func.init = ncds_empty_init;
		ds->func.free = ncds_empty_free;
		ds->func.was_changed = ncds_empty_changed;
		ds->func.rollback = ncds_empty_rollback;
		ds->func.get_lockinfo = ncds_empty_lockinfo;
		ds->func.lock = ncds_empty_lock;
		ds->func.unlock = ncds_empty_unlock;
		ds->func.getconfig = ncds_empty_getconfig;
		ds->func.copyconfig = ncds_empty_copyconfig;
		ds->func.deleteconfig = ncds_empty_deleteconfig;
		ds->func.editconfig = ncds_empty_editconfig;
		break;
	default:
		ERROR("Unsupported datastore implementation required.");
		return (NULL );
	}
	return (ds);
}

#ifndef DISABLE_NOTIFICATIONS
#define INTERNAL_DS_COUNT 9
#define MONITOR_DS_INDEX 3
#define NOTIF_DS_INDEX_L 4
#define NOTIF_DS_INDEX_H 6
#define WD_DS_INDEX 7
#define NACM_DS_INDEX 8
#else
#define INTERNAL_DS_COUNT 6
#define MONITOR_DS_INDEX 3
#define WD_DS_INDEX 4
#define NACM_DS_INDEX 5
#endif
int internal_ds_count = 0;
int ncds_sysinit(int flags)
{
	int i;
	struct ncds_ds *ds;
	struct ncds_ds_list *dsitem;
	struct model_list *list_item;

	unsigned char* model[INTERNAL_DS_COUNT] = {
			ietf_inet_types_yin,
			ietf_yang_types_yin,
			ietf_netconf_yin,
			ietf_netconf_monitoring_yin,
#ifndef DISABLE_NOTIFICATIONS
			ietf_netconf_notifications_yin,
			nc_notifications_yin,
			notifications_yin,
#endif
			ietf_netconf_with_defaults_yin,
			ietf_netconf_acm_yin
	};
	unsigned int model_len[INTERNAL_DS_COUNT] = {
			ietf_inet_types_yin_len,
			ietf_yang_types_yin_len,
			ietf_netconf_yin_len,
			ietf_netconf_monitoring_yin_len,
#ifndef DISABLE_NOTIFICATIONS
			ietf_netconf_notifications_yin_len,
			nc_notifications_yin_len,
			notifications_yin_len,
#endif
			ietf_netconf_with_defaults_yin_len,
			ietf_netconf_acm_yin_len
	};
	char* (*get_state_funcs[INTERNAL_DS_COUNT])(const char* model, const char* running, struct nc_err ** e) = {
			NULL, /* ietf-inet-types */
			NULL, /* ietf-yang-types */
			NULL, /* ietf-netconf */
			get_state_monitoring, /* ietf-netconf-monitoring */
#ifndef DISABLE_NOTIFICATIONS
			get_state_notifications, /* ietf-netconf-notifications */
			NULL, /* nc-notifications */
			NULL, /* notifications */
#endif
			NULL, /* ietf-netconf-with-defaults */
			get_state_nacm /* NACM status data */
	};
	struct ds_desc internal_ds_desc[INTERNAL_DS_COUNT] = {
			{NCDS_TYPE_EMPTY, NULL},
			{NCDS_TYPE_EMPTY, NULL},
			{NCDS_TYPE_EMPTY, NULL},
			{NCDS_TYPE_EMPTY, NULL},
#ifndef DISABLE_NOTIFICATIONS
			{NCDS_TYPE_EMPTY, NULL}, /* ietf-netconf-notifications */
			{NCDS_TYPE_EMPTY, NULL}, /* nc-notifications */
			{NCDS_TYPE_EMPTY, NULL}, /* notifications */
#endif
			{NCDS_TYPE_EMPTY, NULL},
			{NCDS_TYPE_FILE, NC_WORKINGDIR_PATH"/datastore-acm.xml"}
	};
#ifndef DISABLE_VALIDATION
	char* relaxng_validators[INTERNAL_DS_COUNT] = {
			NULL, /* ietf-inet-types */
			NULL, /* ietf-yang-types */
			NULL, /* ietf-netconf */
			NULL, /* ietf-netconf-monitoring */
#ifndef DISABLE_NOTIFICATIONS
			NULL, /* ietf-netconf-notifications */
			NULL, /* nc-notifications */
			NULL, /* notifications */
#endif
			NULL, /* ietf-netconf-with-defaults */
			NC_WORKINGDIR_PATH"/ietf-netconf-acm-data.rng" /* NACM RelaxNG schema */
	};
	char* schematron_validators[INTERNAL_DS_COUNT] = {
			NULL, /* ietf-inet-types */
			NULL, /* ietf-yang-types */
			NULL, /* ietf-netconf */
			NULL, /* ietf-netconf-monitoring */
#ifndef DISABLE_NOTIFICATIONS
			NULL, /* ietf-netconf-notifications */
			NULL, /* nc-notifications */
			NULL, /* notifications */
#endif
			NULL, /* ietf-netconf-with-defaults */
			NC_WORKINGDIR_PATH"/ietf-netconf-acm-schematron.xsl" /* NACM Schematron XSL stylesheet */
	};
#endif

	internal_ds_count = 0;
	for (i = 0; i < INTERNAL_DS_COUNT; i++) {
		if ((i == NACM_DS_INDEX) && !(flags & NC_INIT_NACM)) {
			/* NACM is not enabled */
			continue;
		}

		if ((i == MONITOR_DS_INDEX) && !(flags & NC_INIT_MONITORING)) {
			/* NETCONF monitoring is not enabled */
			continue;
		}

		if ((i == WD_DS_INDEX) && !(flags & NC_INIT_WD)) {
			/* NETCONF with-defaults capability is not enabled */
			continue;
		}

#ifndef DISABLE_NOTIFICATIONS
		if ((i >= NOTIF_DS_INDEX_L && i <= NOTIF_DS_INDEX_H) && !(flags & NC_INIT_NOTIF)) {
			/* Notifications are not enabled */
			continue;
		}
#endif

		ds = ncds_fill_func(internal_ds_desc[i].type);
		if (ds == NULL) {
			/* The error was reported already. */
			return (EXIT_FAILURE);
		}
		ds->type = internal_ds_desc[i].type;
		if (ds->type == NCDS_TYPE_FILE && ncds_file_set_path(ds, internal_ds_desc[i].filename) != 0) {
			ERROR("Linking internal datastore to a file (%s) failed.", internal_ds_desc[i].filename);
			return (EXIT_FAILURE);
		}

		ds->id = internal_ds_count++;

		ds->data_model = malloc(sizeof(struct data_model));
		if (model == NULL) {
			ERROR("Memory allocation failed (%s:%d).", __FILE__, __LINE__);
			return (EXIT_FAILURE);
		}

		ds->data_model->xml = xmlReadMemory ((char*)model[i], model_len[i], NULL, NULL, XML_PARSE_NOBLANKS | XML_PARSE_NOERROR);
		if (ds->data_model->xml == NULL ) {
			ERROR("Unable to read the internal monitoring data model.");
			free (ds);
			return (EXIT_FAILURE);
		}

		/* prepare xpath evaluation context of the model for XPath */
		if ((ds->data_model->ctxt = xmlXPathNewContext(ds->data_model->xml)) == NULL) {
			ERROR("%s: Creating XPath context failed.", __func__);
			/* with-defaults cannot be found */
			return (EXIT_FAILURE);
		}
		if (xmlXPathRegisterNs(ds->data_model->ctxt, BAD_CAST NC_NS_YIN_ID, BAD_CAST NC_NS_YIN) != 0) {
			xmlXPathFreeContext(ds->data_model->ctxt);
			return (EXIT_FAILURE);
		}

		if (get_model_info(ds->data_model->ctxt,
				&(ds->data_model->name),
				&(ds->data_model->version),
				&(ds->data_model->namespace),
				&(ds->data_model->prefix),
				&(ds->data_model->rpcs),
				&(ds->data_model->notifs)) != 0) {
			ERROR("Unable to process internal configuration data model.");
			xmlFreeDoc(ds->data_model->xml);
			free(ds);
			return (EXIT_FAILURE);
		}

		ds->data_model->path = NULL;
		ncds_features_parse(ds->data_model);
		ds->data_model->model_tree = NULL;
		ds->ext_model = ds->data_model->xml;

		/* resolve uses statements in groupings and augments definitions */
		ncds_update_uses_groupings(ds->data_model);
		ncds_update_uses_augments(ds->data_model);

		ds->last_access = 0;
		ds->get_state = get_state_funcs[i];

		/* update internal model lists */
		list_item = malloc(sizeof(struct model_list));
		if (list_item == NULL) {
			ERROR("Memory allocation failed (%s:%d).", __FILE__, __LINE__);
			return (EXIT_FAILURE);
		}
		list_item->model = ds->data_model;
		list_item->next = models_list;
		models_list = list_item;

#ifndef DISABLE_VALIDATION
		/* set validation */
		if (relaxng_validators[i] != NULL || schematron_validators[i] != NULL) {
			ncds_set_validation(ds, 1, relaxng_validators[i], schematron_validators[i]);
		}
#endif

		/* init */
		ds->func.init(ds);

		/* add to a datastore list */
		if ((dsitem = malloc (sizeof(struct ncds_ds_list))) == NULL ) {
			return (EXIT_FAILURE);
		}
		if (i == NACM_DS_INDEX) {
			/* provide NACM datastore to the NACM subsystem for faster access */
			nacm_ds = ds;
		}
		dsitem->datastore = ds;
		dsitem->next = ncds.datastores;
		ncds.datastores = dsitem;
		ncds.count++;
		if (ncds.count >= ncds.array_size) {
			void *tmp = realloc(ncds.datastores_ids, (ncds.array_size + 10) * sizeof(ncds_id));
			if (tmp == NULL) {
				ERROR("Memory reallocation failed (%s:%d).", __FILE__, __LINE__);
				return (EXIT_FAILURE);
			}

			ncds.array_size += 10;
			ncds.datastores_ids = tmp;
		}

		ds = NULL;
	}

	return (EXIT_SUCCESS);
}

/**
 * @brief Get ncds_ds structure from the datastore list containing storage
 * information with the specified ID.
 *
 * @param[in] id ID of the storage.
 * @return Pointer to the required ncds_ds structure inside internal
 * datastores variable.
 */
static struct ncds_ds *datastores_get_ds(ncds_id id)
{
	struct ncds_ds_list *ds_iter;

	for (ds_iter = ncds.datastores; ds_iter != NULL; ds_iter = ds_iter->next) {
		if (ds_iter->datastore != NULL && ds_iter->datastore->id == id) {
			break;
		}
	}

	if (ds_iter == NULL) {
		return NULL;
	}

	return (ds_iter->datastore);
}

/**
 * @brief Remove datastore with the specified ID from the internal datastore list.
 *
 * @param[in] id ID of the storage.
 * @return Pointer to the required ncds_ds structure detached from the internal
 * datastores variable.
 */
static struct ncds_ds *datastores_detach_ds(ncds_id id)
{
	struct ncds_ds_list *ds_iter;
	struct ncds_ds_list *ds_prev = NULL;
	struct ncds_ds * retval = NULL;

	if (id == 0) {
		/* ignore a try to detach some uninitialized or internal datastore */
		return (NULL);
	}

	for (ds_iter = ncds.datastores; ds_iter != NULL; ds_prev = ds_iter, ds_iter = ds_iter->next) {
		if (ds_iter->datastore != NULL && ds_iter->datastore->id == id) {
			break;
		}
	}

	if (ds_iter != NULL) {
		/* required datastore was found */
		if (ds_prev == NULL) {
			/* we're removing the first item of the datastores list */
			ncds.datastores = ds_iter->next;
		} else {
			ds_prev->next = ds_iter->next;
		}
		retval = ds_iter->datastore;
		free(ds_iter);
		ncds.count--;
	}

	return retval;
}

int ncds_device_init (ncds_id * id, struct nc_cpblts *cpblts)
{
	nc_rpc * rpc_msg = NULL;
	nc_reply * reply_msg = NULL;
	struct ncds_ds_list * ds_iter, *start = NULL;
	struct ncds_ds * ds;
	struct nc_session * dummy_session = NULL;
	struct nc_err * err;
	int nocpblts = 0;

	if (id != NULL) { /* initialize given device */
		if ((ds = datastores_get_ds(*id)) == NULL) {
			ERROR("Unable to find module with id %d", *id);
			goto fail;
		}
		start = calloc(1,sizeof(struct ncds_ds_list));
		start->datastore = ds;
	} else {
		start = ncds.datastores;
	}
	/* OR if not specified initialize all transAPI capable modules */
	for (ds_iter=start; ds_iter != NULL; ds_iter=ds_iter->next) {
		if (ds_iter->datastore->transapi.init) {
			if (ds_iter->datastore->transapi.init()) {
				ERROR ("init function from module %s failed.", ds_iter->datastore->data_model->name);
				goto fail;
			}
		}
	}

	if (first_after_close) {
		/* Clean RUNNING datastore. This is important when transAPI is deployed and does not harm when not. */
		if (cpblts == NULL) {
			cpblts = nc_session_get_cpblts_default();
			nocpblts = 1;
		}

		/* create dummy session for applying copy-config (startup->running) */
		if ((dummy_session = nc_session_dummy("dummy-internal", "server", NULL, cpblts)) == NULL) {
			ERROR("%s: Creating dummy-internal session failed.", __func__);
			goto fail;
		}

		if (nocpblts) {
			nc_cpblts_free(cpblts);
			cpblts = NULL;
		}

		/*
		 * If :startup is not supported, running stays persistent between
		 * reboots
		 */
		if (!nc_cpblts_enabled(dummy_session, NC_CAP_STARTUP_ID)) {
			nc_session_close(dummy_session, NC_SESSION_TERM_OTHER);
			nc_session_free(dummy_session);
			goto success;
		}

		/* It is done by calling low level function to avoid invoking transAPI now. */
		for (ds_iter=start; ds_iter != NULL; ds_iter=ds_iter->next) {
			/* TRY to erase, when it fails the datastore is probably empty */
			ds_iter->datastore->func.copyconfig(ds_iter->datastore, NULL, NULL, NC_DATASTORE_RUNNING, NC_DATASTORE_CONFIG, "", &err);
		}

		/* initial copy of startup to running will cause full (re)configuration of module */
		/* Here is used high level function ncds_apply_rpc2all to apply startup configuration and use transAPI */
		rpc_msg = nc_rpc_copyconfig(NC_DATASTORE_STARTUP, NC_DATASTORE_RUNNING);
		reply_msg = ncds_apply_rpc2all(dummy_session, rpc_msg, NULL);
		if (reply_msg == NULL || nc_reply_get_type (reply_msg) != NC_REPLY_OK) {
			ERROR ("Failed perform initial copy of startup to running.");
			goto fail;
		}
		nc_rpc_free(rpc_msg);
		nc_reply_free(reply_msg);
		nc_session_close(dummy_session, NC_SESSION_TERM_OTHER);
		nc_session_free(dummy_session);
	}

success:
	if (id != NULL) {
		free(start);
	}

	return EXIT_SUCCESS;
fail:
	if (dummy_session != NULL) {
		nc_session_close(dummy_session, NC_SESSION_TERM_OTHER);
		nc_session_free(dummy_session);
	}
	nc_rpc_free(rpc_msg);
	nc_reply_free(reply_msg);
	if (id != NULL) {
		free(start);
	}

	return EXIT_FAILURE;
}


char * ncds_get_model(ncds_id id, int base)
{
	struct ncds_ds * datastore = datastores_get_ds(id);
	xmlBufferPtr buf;
	xmlDocPtr model;
	char * retval = NULL;

	if (datastore == NULL) {
		return (NULL);
	} else if (base) {
		model = datastore->data_model->xml;
	} else {
		model = datastore->ext_model;
	}

	if (model != NULL) {
		buf = xmlBufferCreate();
		xmlNodeDump(buf, model, model->children, 1, 1);
		retval = strdup((char*) xmlBufferContent(buf));
		xmlBufferFree(buf);
	}
	return retval;
}

const char * ncds_get_model_path(ncds_id id)
{
	struct ncds_ds * datastore = datastores_get_ds(id);

	if (datastore == NULL) {
		return NULL;
	}

	return (datastore->data_model->path);
}

int ncds_model_info(const char* path, char **name, char **version, char **namespace, char **prefix, char ***rpcs, char ***notifs)
{
	int retval;
	xmlXPathContextPtr model_ctxt;
	xmlDocPtr model_xml;

	model_xml = xmlReadFile(path, NULL, XML_PARSE_NOBLANKS | XML_PARSE_NOERROR);
	if (model_xml == NULL) {
		ERROR("Unable to read the configuration data model %s.", path);
		return (EXIT_FAILURE);
	}

	/* prepare xpath evaluation context of the model for XPath */
	if ((model_ctxt = xmlXPathNewContext(model_xml)) == NULL) {
		ERROR("%s: Creating XPath context failed.", __func__);
		xmlFreeDoc(model_xml);
		return (EXIT_FAILURE);
	}
	if (xmlXPathRegisterNs(model_ctxt, BAD_CAST NC_NS_YIN_ID, BAD_CAST NC_NS_YIN) != 0) {
		xmlXPathFreeContext(model_ctxt);
		xmlFreeDoc(model_xml);
		return (EXIT_FAILURE);
	}

	retval = get_model_info(model_ctxt, name, version, namespace, prefix, rpcs, notifs);

	xmlFreeDoc(model_xml);
	xmlXPathFreeContext(model_ctxt);

	return (retval);
}

static int get_model_info(xmlXPathContextPtr model_ctxt, char **name, char **version, char **namespace, char **prefix, char ***rpcs, char ***notifs)
{
	xmlXPathObjectPtr result = NULL;
	xmlChar *xml_aux;
	int i, j, l;

	if (notifs) {*notifs = NULL;}
	if (rpcs) {*rpcs = NULL;}
	if (namespace) { *namespace = NULL;}
	if (prefix) { *prefix = NULL;}
	if (name) {*name = NULL;}
	if (version) {*version = NULL;}

	/* get name of the schema */
	if (name != NULL ) {
		result = xmlXPathEvalExpression (BAD_CAST "/yin:module", model_ctxt);
		if (result != NULL ) {
			if (result->nodesetval->nodeNr < 1) {
				xmlXPathFreeObject (result);
				return (EXIT_FAILURE);
			} else {
				*name = (char*) xmlGetProp (result->nodesetval->nodeTab[0], BAD_CAST "name");
			}
			xmlXPathFreeObject (result);
			if (*name == NULL ) {
				return (EXIT_FAILURE);
			}
		}
	}

	/* get version */
	if (version != NULL ) {
		result = xmlXPathEvalExpression (BAD_CAST "/yin:module/yin:revision", model_ctxt);
		if (result != NULL ) {
			if (result->nodesetval->nodeNr < 1) {
				*version = strdup("");
			} else {
				for (i = 0; i < result->nodesetval->nodeNr; i++) {
					xml_aux = xmlGetProp (result->nodesetval->nodeTab[i], BAD_CAST "date");
					if (*version == NULL ) {
						*version = (char*)xml_aux;
					} else if (xml_aux != NULL ) {
						l = strlen (*version); /* should be 10: YYYY-MM-DD */
						if (l != xmlStrlen (xml_aux)) {
							/* something strange happend ?!? - ignore this value */
							continue;
						}
						/* compare with currently the newest version and remember only when it is newer */
						for (j = 0; j < l; j++) {
							if (xml_aux[j] > (*version)[j]) {
								free (*version);
								*version = (char*)xml_aux;
								xml_aux = NULL;
								break;
							} else if (xml_aux[j] < (*version)[j]) {
								break;
							}
						}
						free (xml_aux);
					}
				}
			}
			xmlXPathFreeObject (result);
			if (*version == NULL ) {
				goto errorcleanup;
				return (EXIT_FAILURE);
			}
		}
	}

	/* get namespace of the schema */
	if (namespace != NULL ) {
		result = xmlXPathEvalExpression (BAD_CAST "/yin:module/yin:namespace", model_ctxt);
		if (result != NULL ) {
			if (result->nodesetval->nodeNr < 1) {
				xmlXPathFreeObject (result);
				goto errorcleanup;
			} else {
				*namespace = (char*) xmlGetProp (result->nodesetval->nodeTab[0], BAD_CAST "uri");
			}
			xmlXPathFreeObject (result);
			if (*namespace == NULL ) {
				goto errorcleanup;
			}
		}
	}

	/* get prefix of the schema */
	if (namespace != NULL ) {
		result = xmlXPathEvalExpression (BAD_CAST "/yin:module/yin:prefix", model_ctxt);
		if (result != NULL ) {
			if (result->nodesetval->nodeNr < 1) {
				*prefix = strdup("");
			} else {
				*prefix = (char*) xmlGetProp (result->nodesetval->nodeTab[0], BAD_CAST "value");
			}
			xmlXPathFreeObject (result);
			if (*prefix == NULL ) {
				goto errorcleanup;
			}
		}
	}

	if (rpcs != NULL ) {
		result = xmlXPathEvalExpression (BAD_CAST "/yin:module/yin:rpc", model_ctxt);
		if (result != NULL ) {
			if (!xmlXPathNodeSetIsEmpty(result->nodesetval)) {
				*rpcs = malloc((result->nodesetval->nodeNr + 1) * sizeof(char*));
				if (*rpcs == NULL) {
					ERROR("Memory allocation failed: %s (%s:%d).", strerror (errno), __FILE__, __LINE__);
					xmlXPathFreeObject(result);
					goto errorcleanup;
				}
				for (i = j = 0; i < result->nodesetval->nodeNr; i++) {
					(*rpcs)[j] = (char*)xmlGetProp(result->nodesetval->nodeTab[i], BAD_CAST "name");
					if ((*rpcs)[j] != NULL) {
						j++;
					}
				}
				(*rpcs)[j] = NULL;
			}
			xmlXPathFreeObject (result);
		}
	}

	if (notifs != NULL ) {
		result = xmlXPathEvalExpression (BAD_CAST "/yin:module/yin:notification", model_ctxt);
		if (result != NULL ) {
			if (!xmlXPathNodeSetIsEmpty(result->nodesetval)) {
				*notifs = malloc((result->nodesetval->nodeNr + 1) * sizeof(char*));
				if (*notifs == NULL) {
					ERROR("Memory allocation failed: %s (%s:%d).", strerror (errno), __FILE__, __LINE__);
					xmlXPathFreeObject(result);
					goto errorcleanup;
				}
				for (i = j = 0; i < result->nodesetval->nodeNr; i++) {
					(*notifs)[j] = (char*)xmlGetProp(result->nodesetval->nodeTab[i], BAD_CAST "name");
					if ((*notifs)[j] != NULL) {
						j++;
					}
				}
				(*notifs)[j] = NULL;
			}
			xmlXPathFreeObject (result);
		}
	}

	return (EXIT_SUCCESS);


errorcleanup:

	xmlFree(*name);
	*name = NULL;
	xmlFree(*version);
	*version = NULL;
	xmlFree(*namespace);
	*namespace = NULL;
	xmlFree(*prefix);
	*prefix = NULL;
	if (*rpcs != NULL) {
		for (i = 0; (*rpcs)[i] != NULL; i++) {
			free((*rpcs)[i]);
		}
		free(*rpcs);
		*rpcs = NULL;
	}
	if (*notifs != NULL) {
		for (i = 0; (*notifs)[i] != NULL; i++) {
			free((*notifs)[i]);
		}
		free(*notifs);
		*notifs = NULL;
	}

	return (EXIT_FAILURE);
}

/* used in ssh.c and session.c */
char **get_schemas_capabilities(void)
{
	struct model_list* listitem;
	int i;
	char **retval = NULL;

	/* get size of the output */
	for (i = 0, listitem = models_list; listitem != NULL; listitem = listitem->next, i++);

	/* prepare output array */
	if ((retval = malloc(sizeof(char*) * (i + 1))) == NULL) {
		ERROR("Memory allocation failed (%s:%d).", __FILE__, __LINE__);
		return (NULL);
	}

	for (i = 0, listitem = models_list; listitem != NULL; listitem = listitem->next, i++) {
		if (asprintf(&(retval[i]), "%s?module=%s%s%s", listitem->model->namespace, listitem->model->name,
				(listitem->model->version != NULL && strnonempty(listitem->model->version)) ? "&amp;revision=" : "",
				(listitem->model->version != NULL && strnonempty(listitem->model->version)) ? listitem->model->version : "") == -1) {
			ERROR("asprintf() failed (%s:%d).", __FILE__, __LINE__);
			/* move iterator back, then iterator will go back to the current value and will rewrite it*/
			i--;
		}
	}

	retval[i] = NULL;
	return (retval);
}

static char* get_schemas_str(const char* name, const char* version, const char* ns)
{
	char* retval = NULL;
	if (asprintf(&retval,"<schema><identifier>%s</identifier>"
			"<version>%s</version>"
			"<format>yin</format>"
			"<namespace>%s</namespace>"
			"<location>NETCONF</location>"
			"</schema>",
			name,
			version,
			ns) == -1) {
		ERROR("asprintf() failed (%s:%d).", __FILE__, __LINE__);
		retval = NULL;
	}
	return (retval);
}

char* get_schemas()
{
	char *schema = NULL, *schemas = NULL, *aux = NULL;
	struct model_list* listitem;

	for (listitem = models_list; listitem != NULL; listitem = listitem->next) {
		aux = get_schemas_str(listitem->model->name,
				listitem->model->version,
				listitem->model->namespace);
		if (schema == NULL) {
			schema = aux;
		} else if (aux != NULL) {
			void *tmp = realloc(schema, strlen(schema) + strlen(aux) + 1);
			if (tmp == NULL) {
				ERROR("Memory reallocation failed (%s:%d).", __FILE__, __LINE__);
				free(aux);
				/* return what we have */
				break;
			} else {
				schema = tmp;
				strcat(schema, aux);
				free(aux);
			}
		}
	}

	if (schema != NULL) {
		if (asprintf(&schemas, "<schemas>%s</schemas>", schema) == -1) {
			ERROR("asprintf() failed (%s:%d).", __FILE__, __LINE__);
			schemas = NULL;
		}
		free(schema);
	}
	return (schemas);
}

#ifndef DISABLE_NOTIFICATIONS
char* get_state_notifications(const char* UNUSED(model), const char* UNUSED(running), struct nc_err ** UNUSED(e))
{
	char *retval = NULL;

	/*
	 * notifications streams
	 */
	retval = ncntf_status ();
	if (retval == NULL ) {
		retval = strdup("");
	}

	return (retval);
}
#endif /* DISABLE_NOTIFICATIONS */

char* get_state_monitoring(const char* UNUSED(model), const char* UNUSED(running), struct nc_err ** UNUSED(e))
{
	char *schemas = NULL, *sessions = NULL, *retval = NULL, *ds_stats = NULL, *ds_startup = NULL, *ds_cand = NULL, *stats = NULL, *aux = NULL;
	struct ncds_ds_list* ds = NULL;
	const struct ncds_lockinfo *info;

	/*
	 * datastores
	 */
	/* find non-empty datastore implementation */
	for (ds = ncds.datastores; ds != NULL ; ds = ds->next) {
		if (ds->datastore && ds->datastore->type == NCDS_TYPE_FILE) {
			break;
		}
	}

	if (ds != NULL) {
		/* startup datastore */
		info = ds->datastore->func.get_lockinfo(ds->datastore, NC_DATASTORE_STARTUP);
		if (info != NULL && info->sid != NULL) {
			if (asprintf(&aux, "<locks><global-lock><locked-by-session>%s</locked-by-session>"
					"<locked-time>%s</locked-time></global-lock></locks>", info->sid, info->time) == -1) {
				ERROR("asprintf() failed (%s:%d).", __FILE__, __LINE__);
				aux = NULL;
			}
		}
		if (asprintf(&ds_startup, "<datastore><name>startup</name>%s</datastore>",
		                (aux != NULL) ? aux : "") == -1) {
			ERROR("asprintf() failed (%s:%d).", __FILE__, __LINE__);
			ds_startup = NULL;
		}
		free(aux);
		aux = NULL;

		/* candidate datastore */
		info = ds->datastore->func.get_lockinfo(ds->datastore, NC_DATASTORE_CANDIDATE);
		if (info != NULL && info->sid != NULL) {
			if (asprintf(&aux, "<locks><global-lock><locked-by-session>%s</locked-by-session>"
					"<locked-time>%s</locked-time></global-lock></locks>", info->sid, info->time) == -1) {
				ERROR("asprintf() failed (%s:%d).", __FILE__, __LINE__);
				aux = NULL;
			}
		}
		if (asprintf(&ds_cand, "<datastore><name>candidate</name>%s</datastore>",
		                (aux != NULL) ? aux : "") == -1) {
			ERROR("asprintf() failed (%s:%d).", __FILE__, __LINE__);
			ds_cand = NULL;
		}
		free(aux);
		aux = NULL;

		/* running datastore */
		info = ds->datastore->func.get_lockinfo (ds->datastore, NC_DATASTORE_RUNNING);
		if (info != NULL && info->sid != NULL ) {
			if (asprintf (&aux, "<locks><global-lock><locked-by-session>%s</locked-by-session>"
					"<locked-time>%s</locked-time></global-lock></locks>", info->sid, info->time) == -1) {
				ERROR("asprintf() failed (%s:%d).", __FILE__, __LINE__);
				aux = NULL;
			}
		}
		if (asprintf (&ds_stats, "<datastores><datastore><name>running</name>%s</datastore>%s%s</datastores>",
		        (aux != NULL )? aux : "",
		        (ds_startup != NULL) ? ds_startup : "",
		        (ds_cand != NULL) ? ds_cand : "") == -1) {
			ERROR("asprintf() failed (%s:%d).", __FILE__, __LINE__);
			ds_stats = NULL;
		}
		free (ds_startup);
		free (ds_cand);
		free (aux);
	}

	/*
	 * schemas
	 */
	schemas = get_schemas();

	/*
	 * sessions
	 */
	sessions = nc_session_stats();

	/*
	 * statistics
	 */
	if (nc_info != NULL) {
		pthread_rwlock_rdlock(&(nc_info->lock));
		if (asprintf(&stats, "<statistics><netconf-start-time>%s</netconf-start-time>"
				"<in-bad-hellos>%u</in-bad-hellos>"
				"<in-sessions>%u</in-sessions>"
				"<dropped-sessions>%u</dropped-sessions>"
				"<in-rpcs>%u</in-rpcs>"
				"<in-bad-rpcs>%u</in-bad-rpcs>"
				"<out-rpc-errors>%u</out-rpc-errors>"
				"<out-notifications>%u</out-notifications></statistics>",
				nc_info->stats.start_time,
				nc_info->stats.bad_hellos,
				nc_info->stats.sessions_in,
				nc_info->stats.sessions_dropped,
				nc_info->stats.counters.in_rpcs,
				nc_info->stats.counters.in_bad_rpcs,
				nc_info->stats.counters.out_rpc_errors,
				nc_info->stats.counters.out_notifications) == -1) {
			ERROR("asprintf() failed (%s:%d).", __FILE__, __LINE__);
			stats = NULL;
		}
		pthread_rwlock_unlock(&(nc_info->lock));
	}

	/* get it all together */
	if (asprintf(&retval, "<netconf-state xmlns=\"%s\">%s%s%s%s%s</netconf-state>", NC_NS_MONITORING,
			(server_capabilities != NULL) ? server_capabilities : "",
			(ds_stats != NULL) ? ds_stats : "",
			(sessions != NULL) ? sessions : "",
			(schemas != NULL) ? schemas : "",
			(stats != NULL) ? stats : "") == -1) {
		ERROR("asprintf() failed (%s:%d).", __FILE__, __LINE__);
		retval = NULL;
	}
	if (retval == NULL) {
		retval = strdup("");
	}

	free(ds_stats);
	free(sessions);
	free(schemas);
	free(stats);

	return (retval);
}

char* get_state_nacm(const char* UNUSED(model), const char* UNUSED(running), struct nc_err ** UNUSED(e))
{
	char* retval = NULL;

	if (nc_info != NULL ) {
		pthread_rwlock_rdlock(&(nc_info->lock));
		if (asprintf(&retval, "<nacm xmlns=\"%s\">"
				"<denied-operations>%u</denied-operations>"
				"<denied-data-writes>%u</denied-data-writes>"
				"<denied-notifications>%u</denied-notifications>"
				"</nacm>",
				NC_NS_NACM,
				nc_info->stats_nacm.denied_ops,
				nc_info->stats_nacm.denied_data,
				nc_info->stats_nacm.denied_notifs) == -1) {
			ERROR("asprintf() failed (%s:%d).", __FILE__, __LINE__);
			retval = NULL;
		}
		pthread_rwlock_unlock(&(nc_info->lock));
	}
	if (retval == NULL) {
		retval = strdup("");
	}

	return (retval);
}

static char* compare_schemas(struct data_model* model, char* name, char* version)
{
	char* retval = NULL;
	xmlBufferPtr resultbuffer;

	if (strcmp(name, model->name) == 0) {
		if (version == NULL || strcmp(version, model->version) == 0) {
			/* got the required model, dump it */
			resultbuffer = xmlBufferCreate();
			if (resultbuffer == NULL ) {
				ERROR("%s: xmlBufferCreate failed (%s:%d).", __func__, __FILE__, __LINE__);
				return (ERROR_POINTER);
			}
			xmlNodeDump(resultbuffer, model->xml, model->xml->children, 2, 1);
			retval = strdup((char *) xmlBufferContent(resultbuffer));
			xmlBufferFree(resultbuffer);
		}
	}
	return (retval);
}

char* get_schema(const nc_rpc* rpc, struct nc_err** e)
{
	xmlXPathObjectPtr query_result = NULL;
	char *name = NULL, *version = NULL, *format = NULL;
	char *retval = NULL, *r = NULL;
	struct model_list* listitem;

	/* get name of the schema */
	if ((query_result = xmlXPathEvalExpression(BAD_CAST "/"NC_NS_BASE10_ID":rpc/"NC_NS_MONITORING_ID":get-schema/"NC_NS_MONITORING_ID":identifier", rpc->ctxt)) != NULL &&
			!xmlXPathNodeSetIsEmpty(query_result->nodesetval)) {
		if (query_result->nodesetval->nodeNr > 1) {
			ERROR("%s: multiple identifier elements found", __func__);
			*e = nc_err_new(NC_ERR_BAD_ELEM);
			nc_err_set(*e, NC_ERR_PARAM_INFO_BADELEM, "identifier");
			nc_err_set(*e, NC_ERR_PARAM_MSG, "Multiple \'identifier\' elements found.");
			xmlXPathFreeObject(query_result);
			return (NULL);
		}
		name = (char*) xmlNodeGetContent(query_result->nodesetval->nodeTab[0]);
		xmlXPathFreeObject(query_result);
	} else {
		if (query_result != NULL) {
			xmlXPathFreeObject(query_result);
		}
		ERROR("%s: missing a mandatory identifier element", __func__);
		*e = nc_err_new(NC_ERR_INVALID_VALUE);
		nc_err_set(*e, NC_ERR_PARAM_INFO_BADELEM, "identifier");
		nc_err_set(*e, NC_ERR_PARAM_MSG, "Missing mandatory \'identifier\' element.");
		return (NULL);
	}

	/* get version of the schema */
	if ((query_result = xmlXPathEvalExpression(BAD_CAST "/"NC_NS_BASE10_ID":rpc/"NC_NS_MONITORING_ID":get-schema/"NC_NS_MONITORING_ID":version", rpc->ctxt)) != NULL) {
		if (!xmlXPathNodeSetIsEmpty(query_result->nodesetval)) {
			if (query_result->nodesetval->nodeNr > 1) {
				ERROR("%s: multiple version elements found", __func__);
				*e = nc_err_new(NC_ERR_BAD_ELEM);
				nc_err_set(*e, NC_ERR_PARAM_INFO_BADELEM, "version");
				nc_err_set(*e, NC_ERR_PARAM_MSG, "Multiple \'version\' elements found.");
				xmlXPathFreeObject(query_result);
				return (NULL);
			}
			version = (char*) xmlNodeGetContent(query_result->nodesetval->nodeTab[0]);
		}
		xmlXPathFreeObject(query_result);
	}

	/* get format of the schema */
	if ((query_result = xmlXPathEvalExpression(BAD_CAST "/"NC_NS_BASE10_ID":rpc/"NC_NS_MONITORING_ID":get-schema/"NC_NS_MONITORING_ID":format", rpc->ctxt)) != NULL) {
		if (!xmlXPathNodeSetIsEmpty(query_result->nodesetval)) {
			if (query_result->nodesetval->nodeNr > 1) {
				ERROR("%s: multiple version elements found", __func__);
				*e = nc_err_new(NC_ERR_BAD_ELEM);
				nc_err_set(*e, NC_ERR_PARAM_INFO_BADELEM, "version");
				nc_err_set(*e, NC_ERR_PARAM_MSG, "Multiple \'version\' elements found.");
				xmlXPathFreeObject(query_result);
				return (NULL);
			}
			format = (char*) xmlNodeGetContent(query_result->nodesetval->nodeTab[0]);

			/* only yin format is supported now */
			if (strcmp(format, "yin") != 0) {
				if (e != NULL) {
					*e = nc_err_new(NC_ERR_INVALID_VALUE);
					nc_err_set(*e, NC_ERR_PARAM_INFO_BADELEM, "format");
				}
				free(format);
				free(version);
				free(name);
				xmlXPathFreeObject(query_result);
				return(NULL);
			}

			/* only yin is supported now, so we do not use this parametes now */
			free(format);
			format = NULL;
		}
		xmlXPathFreeObject(query_result);
	}

	/* process all data models */
	for (listitem = models_list; listitem != NULL; listitem = listitem->next) {
		r = compare_schemas(listitem->model, name, version);
		if (r == ERROR_POINTER) {
			free(version);
			free(name);
			if (e != NULL ) {
				*e = nc_err_new(NC_ERR_OP_FAILED);
			}
			return NULL ;
		} else if (r && retval) {
			/* schema is not unique according to request */
			free(r);
			free(retval);
			free(version);
			free(name);
			if (e != NULL ) {
				*e = nc_err_new(NC_ERR_OP_FAILED);
				nc_err_set(*e, NC_ERR_PARAM_APPTAG, "data-not-unique");
			}
			return (NULL );
		} else if (r != NULL ) {
			/* the first matching schema found */
			retval = r;
		}
	}

	if (retval == NULL) {
		*e = nc_err_new(NC_ERR_INVALID_VALUE);
		nc_err_set(*e, NC_ERR_PARAM_TYPE, "protocol");
		nc_err_set(*e, NC_ERR_PARAM_MSG, "The requested schema does not exist.");
	}

	/* cleanup */
	free(version);
	free(name);

	return (retval);
}

struct ncds_ds* ncds_new_transapi(NCDS_TYPE type, const char* model_path, const char* callbacks_path)
{
	struct ncds_ds* ds = NULL;
	void * transapi_module = NULL;
	char* (*get_state)(const char*, const char*, struct nc_err **) = NULL;
	void (*close_func)(void) = NULL;
	int (*init_func)(void) = NULL;
	union transapi_data_clbcks data_clbks = {NULL};
	union transapi_rpc_clbcks rpc_clbks = {NULL};
	int *libxml2, lxml2;
	char * ns_mapping = NULL;

	if (callbacks_path == NULL) {
		ERROR("%s: missing callbacks path parameter.", __func__);
		return (NULL);
	}

	/* load shared library */
	if ((transapi_module = dlopen (callbacks_path, RTLD_NOW)) == NULL) {
		ERROR("Unable to load shared library %s (%s).", callbacks_path, dlerror());
		return (NULL);
	}

	/* find get_state function */
	if ((get_state = dlsym (transapi_module, "get_state_data")) == NULL) {
		ERROR("Unable to get addresses of functions from shared library.");
		dlclose (transapi_module);
		return (NULL);
	}

	if ((libxml2 = dlsym(transapi_module, "with_libxml2")) == NULL) {
		WARN("libxml2_support attribute not found. Guessing not used.");
		libxml2 = &lxml2;
		*libxml2 = 0;
	}

	if ((ns_mapping = dlsym(transapi_module, "namespace_mapping")) == NULL) {
		ERROR("Unable to get mapping of prefixes with uris.");
		dlclose(transapi_module);
		return(NULL);
	}

	if (*libxml2) {
		/* find rpc callback functions mapping structure */
		if ((rpc_clbks.rpc_clbks_xml = dlsym(transapi_module, "rpc_clbks")) == NULL) {
			WARN("Unable to get addresses of rpc callback functions from shared library.");
		}

		/* callbacks work with configuration data */
		/* empty datastore has no data */
		if (type != NCDS_TYPE_EMPTY) {
			/* get clbks structure */
			if ((data_clbks.data_clbks_xml = dlsym (transapi_module, "clbks")) == NULL) {
				ERROR("Unable to get addresses of functions from shared library.");
				dlclose (transapi_module);
				return (NULL);
			}
		}
	} else {
		/* find rpc callback functions mapping structure */
		if ((rpc_clbks.rpc_clbks = dlsym(transapi_module, "rpc_clbks")) == NULL) {
			WARN("Unable to get addresses of rpc callback functions from shared library.");
		}

		/* callbacks work with configuration data */
		/* empty datastore has no data */
		if (type != NCDS_TYPE_EMPTY) {
			/* get clbks structure */
			if ((data_clbks.data_clbks_xml = dlsym (transapi_module, "clbks")) == NULL) {
				ERROR("Unable to get addresses of functions from shared library.");
				dlclose (transapi_module);
				return (NULL);
			}
		}
	}

	if ((init_func = dlsym (transapi_module, "transapi_init")) == NULL) {
		WARN("%s: Unable to find \"transapi_init\" function.", __func__);
	}

	if ((close_func = dlsym (transapi_module, "transapi_close")) == NULL) {
		WARN("%s: Unable to find \"transapi_close\" function.", __func__);
	}

	/* create basic ncds_ds structure */
	if ((ds = ncds_new(type, model_path, get_state)) == NULL) {
		ERROR ("Failed to create ncds_ds structure.");
		dlclose (transapi_module);
		return (NULL);
	}

	/* add pointers for transaction API */
	ds->transapi.module = transapi_module;
	ds->transapi.libxml2 = (*libxml2);
	ds->transapi.ns_mapping = (const char**)ns_mapping;
	ds->transapi.data_clbks = data_clbks;
	ds->transapi.rpc_clbks = rpc_clbks;
	ds->transapi.init = init_func;
	ds->transapi.close = close_func;

	return ds;
}

static struct data_model* data_model_new(const char* model_path)
{
	struct data_model *model = NULL;

	if (model_path == NULL ) {
		ERROR("%s: invalid parameter.", __func__);
		return (NULL);
	}

	/* get configuration data model */
	if (eaccess(model_path, R_OK) == -1) {
		ERROR("Unable to access the configuration data model %s (%s).", model_path, strerror(errno));
		return (NULL);
	}

	model = malloc(sizeof(struct data_model));
	if (model == NULL) {
		ERROR("Memory allocation failed (%s:%d).", __FILE__, __LINE__);
		return (NULL);
	}

	model->xml = xmlReadFile(model_path, NULL, XML_PARSE_NOBLANKS | XML_PARSE_NOERROR);
	if (model->xml == NULL) {
		ERROR("Unable to read the configuration data model %s.", model_path);
		free(model);
		return (NULL);
	}

	/* prepare xpath evaluation context of the model for XPath */
	if ((model->ctxt = xmlXPathNewContext(model->xml)) == NULL) {
		ERROR("%s: Creating XPath context failed.", __func__);
		xmlFreeDoc(model->xml);
		free(model);
		return (NULL);
	}
	if (xmlXPathRegisterNs(model->ctxt, BAD_CAST NC_NS_YIN_ID, BAD_CAST NC_NS_YIN) != 0) {
		xmlXPathFreeContext(model->ctxt);
		xmlFreeDoc(model->xml);
		free(model);
		return (NULL);
	}

	if (get_model_info(model->ctxt,
			&(model->name),
			&(model->version),
			&(model->namespace),
			&(model->prefix),
			&(model->rpcs),
			&(model->notifs)) != 0) {
		ERROR("Unable to process configuration data model %s.", model_path);
		xmlXPathFreeContext(model->ctxt);
		xmlFreeDoc(model->xml);
		free(model);
		return (NULL);
	}
	model->path = strdup(model_path);
	ncds_features_parse(model);
	model->model_tree = NULL;

	/* resolve uses statements in groupings and augments */
	ncds_update_uses_groupings(model);
	ncds_update_uses_augments(model);

	return (model);
}

static int data_model_enlink(struct data_model* model)
{
	struct model_list *listitem;

	if (model == NULL) {
		ERROR("%s: invalid parameter.", __func__);
		return (EXIT_FAILURE);
	}

	/* check duplicity */
	for (listitem = models_list; listitem != NULL; listitem = listitem->next) {
		if (listitem->model &&
		    strcmp(listitem->model->name, model->name) == 0 &&
		    strcmp(listitem->model->version, model->version) == 0) {
			/* module already found */
			ERROR("Module to enlink already exists.");
			return (EXIT_FAILURE);
		}
	}

	/* update internal model lists */
	listitem = malloc(sizeof(struct model_list));
	if (listitem == NULL) {
		ERROR("Memory allocation failed (%s:%d).", __FILE__, __LINE__);
		return (EXIT_FAILURE);
	}
	listitem->model = model;
	listitem->next = models_list;
	models_list = listitem;

	return (EXIT_SUCCESS);
}

static int match_module_node(char* path_module, char* module, char* name, xmlNodePtr *node)
{
	char* name_aux;

	if (path_module == NULL || module == NULL || name == NULL || node == NULL) {
		return (0);
	}

	if (strcmp(module, path_module) == 0) {
		/* we have the match - move into the specified element */
		while (*node != NULL ) {
			if (xmlStrcmp((*node)->name, BAD_CAST "container") == 0 ||
			    xmlStrcmp((*node)->name, BAD_CAST "list") == 0 ||
			    xmlStrcmp((*node)->name, BAD_CAST "choice") == 0 ||
			    xmlStrcmp((*node)->name, BAD_CAST "case") == 0 ||
			    xmlStrcmp((*node)->name, BAD_CAST "notification") == 0) {
				/* if the target is one of these, check its name attribute */
				if ((name_aux = (char*) xmlGetProp(*node, BAD_CAST "name")) == NULL ) {
					*node = (*node)->next;
					continue;
				}
				if (strcmp(name_aux, name) == 0) {
					free(name_aux);
					return (1);
				}
				free(name_aux);
				*node = (*node)->next;
			} else if (xmlStrcmp((*node)->name, BAD_CAST "input") == 0 ||
			    xmlStrcmp((*node)->name, BAD_CAST "output") == 0) {
				/* if the target is one of these, it has no name attribute, check directly its name (not attribute) */
				if (xmlStrcmp((*node)->name, BAD_CAST name) == 0) {
					return (1);
				}
				*node = (*node)->next;
			} else {
				/* target cannot be anything else (RFC 6020, sec. 7.15) */
				*node = (*node)->next;
			}
		}
	}

	return (0);
}

/* find the prefix in imports */
static char* get_module_with_prefix(const char* prefix, xmlXPathObjectPtr imports)
{
	int j;
	char *val, *module;
	xmlNodePtr node;

	if (prefix == NULL || imports == NULL) {
		return (NULL);
	}

	for (j = 0; j < imports->nodesetval->nodeNr; j++) {
		for (node = imports->nodesetval->nodeTab[j]->children; node != NULL ; node = node->next) {
			if (node->type == XML_ELEMENT_NODE && xmlStrcmp(node->name, BAD_CAST "prefix") == 0) {
				break;
			}
		}
		if (node != NULL ) {
			if ((val = (char*) xmlGetProp(node, BAD_CAST "value")) == NULL ) {
				continue;
			}
			if (strcmp(val, prefix) == 0) {
				free(val);
				if ((module = (char*) xmlGetProp(imports->nodesetval->nodeTab[j], BAD_CAST "module")) == NULL ) {
					continue;
				} else {
					/* we have the module name */
					return (module);
				}
			}
			free(val);
		}
	}

	return (NULL);
}

static struct data_model *read_model(const char* model_path)
{
	struct data_model *model;

	if (model_path == NULL) {
		ERROR("%s: invalid parameter model_path.", __func__);
		return (NULL);
	}

	/* get configuration data model information */
	if ((model = data_model_new(model_path)) == NULL) {
		return (NULL);
	}

	/* add a new model into the internal lists */
	if (data_model_enlink(model) != EXIT_SUCCESS) {
		ERROR("Adding new data model failed.");
		ncds_ds_model_free(model);
		return (NULL);
	}

	return (model);
}

/**
 * @param[in] datastore - datastore structure where the other data models will be imported
 * @param[in] model_ctxt - XPath context of the datastore's extended data model
 */
static int import_groupings(const char* module_name, xmlXPathContextPtr model_ctxt)
{
	xmlXPathObjectPtr imports, groupings;
	xmlNodePtr node, node_aux;
	xmlNsPtr ns;
	struct data_model* model;
	char *module, *revision, *prefix, *grouping_name, *aux;
	int i, j;

	aux = (char*) xmlGetNsProp(xmlDocGetRootElement(model_ctxt->doc), BAD_CAST "import", BAD_CAST "libnetconf");
	if (aux != NULL && strcmp(aux, "done") == 0) {
		/* import is already done by previous call */
		free(aux);
		return (EXIT_SUCCESS);
	}

	/* copy grouping definitions from imported models */
	if ((imports = xmlXPathEvalExpression(BAD_CAST "/"NC_NS_YIN_ID":module/"NC_NS_YIN_ID":import", model_ctxt)) == NULL ) {
		ERROR("%s: Evaluating XPath expression failed.", __func__);
		return (EXIT_FAILURE);
	}else if (!xmlXPathNodeSetIsEmpty(imports->nodesetval)) {
		/* we have something to import */
		for (i = 0; i < imports->nodesetval->nodeNr; i++) {
			revision = NULL;
			prefix = NULL;
			module = (char*) xmlGetProp(imports->nodesetval->nodeTab[i], BAD_CAST "module");
			if (module == NULL) {
				WARN("%s: invalid import statement - missing module reference.", __func__);
				continue;
			}
			for (node = imports->nodesetval->nodeTab[i]->children; node != NULL; node = node->next) {
				if (node->type != XML_ELEMENT_NODE ||
				    node->ns == NULL || node->ns->href == NULL ||
				    xmlStrcmp(node->ns->href, BAD_CAST NC_NS_YIN) != 0) {
					continue;
				}

				if (prefix == NULL && xmlStrcmp(node->name, BAD_CAST "prefix") == 0) {
					prefix = (char*) xmlGetProp(node, BAD_CAST "value");
				} else if (revision == NULL && xmlStrcmp(node->name, BAD_CAST "revision-date") == 0) {
					revision = (char*) xmlGetProp(node, BAD_CAST "value");
				}

				if (prefix != NULL && revision != NULL) {
					break;
				}
			}
			if (prefix == NULL) {
				ERROR("Invalid YIN module \'%s\' - missing prefix for imported \'%s\' module.", module_name, module);
				free(revision);
				free(module);
				return(EXIT_FAILURE);
			}
			model = get_model(module, revision);
			free(revision);
			if (model == NULL) {
				ERROR("Missing YIN module \'%s\' imported from \'%s\'.", module, module_name);
				free(module);
				free(prefix);
				xmlXPathFreeObject(imports);
				return(EXIT_FAILURE);
			}
			free(module);

			/* import grouping definitions */
			if ((groupings = xmlXPathEvalExpression(BAD_CAST "/"NC_NS_YIN_ID":module/"NC_NS_YIN_ID":grouping", model->ctxt)) != NULL ) {
				/* add prefix into the grouping names and add imported grouping into the overall data model */
				for (j = 0; j < groupings->nodesetval->nodeNr; j++) {
					node = xmlCopyNode(groupings->nodesetval->nodeTab[j], 1);
					grouping_name = (char*) xmlGetProp(node, BAD_CAST "name");
					asprintf(&aux, "%s:%s", prefix, grouping_name);
					xmlSetProp(node, BAD_CAST "name", BAD_CAST aux);
					free(aux);
					free(grouping_name);
					xmlAddChild(xmlDocGetRootElement(model_ctxt->doc), node);
				}
				free(prefix);
				xmlXPathFreeObject(groupings);
			} else {
				ERROR("%s: Evaluating XPath expression failed.", __func__);
				free(prefix);
				xmlXPathFreeObject(imports);
				return (EXIT_FAILURE);
			}
		}
		/* import done - note it */
		ns = xmlNewNs(xmlDocGetRootElement(model_ctxt->doc), BAD_CAST "libnetconf", BAD_CAST "libnetconf");
		xmlSetNsProp(xmlDocGetRootElement(model_ctxt->doc), ns, BAD_CAST "import", BAD_CAST "done");
	}
	xmlXPathFreeObject(imports);

	/* get all grouping statements in the document and remove unneeded nodes */
	if ((groupings = xmlXPathEvalExpression(BAD_CAST "/"NC_NS_YIN_ID":module/"NC_NS_YIN_ID":grouping", model_ctxt)) == NULL ) {
		ERROR("%s: Evaluating XPath expression failed.", __func__);
		return (EXIT_FAILURE);
	}
	if (!xmlXPathNodeSetIsEmpty(groupings->nodesetval)) {
		for (j = 0; j < groupings->nodesetval->nodeNr; j++) {
			/* remove unused data from the groupings */
			for (node = groupings->nodesetval->nodeTab[j]->children; node != NULL; ) {
				/*remember the next node */
				node_aux = node->next;

				if (node->type != XML_ELEMENT_NODE) {
					xmlUnlinkNode(node);
					xmlFreeNode(node);
				} else if (xmlStrcmp(node->name, BAD_CAST "description") == 0||
				    xmlStrcmp(node->name, BAD_CAST "grouping") == 0 || /* nested groupings are not supported */
				    xmlStrcmp(node->name, BAD_CAST "reference") == 0 ||
				    xmlStrcmp(node->name, BAD_CAST "status") == 0 ||
				    xmlStrcmp(node->name, BAD_CAST "typedef") == 0) {
					xmlUnlinkNode(node);
					xmlFreeNode(node);
				}

				/* process the next node */
				node = node_aux;
			}
		}
	}

	/* cleanup */
	xmlXPathFreeObject(groupings);

	return (EXIT_SUCCESS);
}

static int ncds_update_uses(const char* module_name, xmlXPathContextPtr *model_ctxt, const char* query)
{
	xmlXPathObjectPtr uses, groupings = NULL;
	xmlDocPtr doc;
	char *grouping_ref, *grouping_name;
	int i, j, flag = 0;

	if (model_ctxt == NULL || *model_ctxt == NULL || query == NULL) {
		ERROR("%s: invalid parameter.", __func__);
		return (EXIT_FAILURE);
	}
	doc = (*model_ctxt)->doc;

	/*
	 * Get all uses statements from the data model
	 * Do this before import_groupings to get know if there is any uses
	 * clauses. If not, there is no need to import groupings and we can stop
	 * the processing
	 */
	if ((uses = xmlXPathEvalExpression(BAD_CAST query, *model_ctxt)) != NULL ) {
		if (xmlXPathNodeSetIsEmpty(uses->nodesetval)) {
			/* there is no <uses> part so no work is needed */
			xmlXPathFreeObject(uses);
			return (EXIT_SUCCESS);
		}
	} else {
		ERROR("%s: Evaluating XPath expression failed.", __func__);
		return (EXIT_FAILURE);
	}

	/* import grouping definitions from imported data models */
	if (import_groupings(module_name, *model_ctxt) != 0) {
		xmlXPathFreeObject(uses);
		return (EXIT_FAILURE);
	}

	if ((groupings = xmlXPathEvalExpression(BAD_CAST "/"NC_NS_YIN_ID":module/"NC_NS_YIN_ID":grouping", *model_ctxt)) == NULL ) {
		ERROR("%s: Evaluating XPath expression failed.", __func__);
		return (EXIT_FAILURE);
	}

	/* process all uses statements */
	while (!xmlXPathNodeSetIsEmpty(uses->nodesetval)) {
		for(i = 0; i < uses->nodesetval->nodeNr; i++) {
			grouping_ref = (char*) xmlGetProp(uses->nodesetval->nodeTab[i], BAD_CAST "name");
			flag = 0;
			/*
			 * we can process even references with prefix, because we
			 * already added imported groupings with changing their name
			 * to include prefix
			 */
			for (j = 0; j < groupings->nodesetval->nodeNr; j++) {
				grouping_name = (char*) xmlGetProp(groupings->nodesetval->nodeTab[j], BAD_CAST "name");
				if (strcmp(grouping_name, grouping_ref) == 0) {
					/* used grouping found */

					/* copy grouping content instead of uses statement */
					xmlAddChildList(uses->nodesetval->nodeTab[i]->parent, xmlCopyNodeList(groupings->nodesetval->nodeTab[j]->children));

					/* remove uses statement */
					xmlUnlinkNode(uses->nodesetval->nodeTab[i]);
					xmlFreeNode(uses->nodesetval->nodeTab[i]);
					uses->nodesetval->nodeTab[i] = NULL;

					free(grouping_name);
					flag = 1;
					break;
				}
				free(grouping_name);
			}
			free(grouping_ref);
		}

		if (flag != 0) {
			/*
			 * repeat uses processing - it could be in grouping, so we could
			 * add another not yet processed uses statement
			 */
			xmlXPathFreeObject(uses);

			/* remember to update model context */
			xmlXPathFreeContext(*model_ctxt);
			if ((*model_ctxt = xmlXPathNewContext(doc)) == NULL) {
				ERROR("%s: Creating XPath context failed.", __func__);
				return (EXIT_FAILURE);
			}
			if (xmlXPathRegisterNs(*model_ctxt, BAD_CAST NC_NS_YIN_ID, BAD_CAST NC_NS_YIN) != 0) {
				xmlXPathFreeContext(*model_ctxt);
				return (EXIT_FAILURE);
			}

			if ((uses = xmlXPathEvalExpression(BAD_CAST query, *model_ctxt)) == NULL ) {
				ERROR("%s: Evaluating XPath expression failed.", __func__);
				return (EXIT_FAILURE);
			}
		} else {
			/* no change since last time */
			break;
		}
	}

	/* cleanup */
	xmlXPathFreeObject(groupings);
	xmlXPathFreeObject(uses);

	return (EXIT_SUCCESS);
}

static int ncds_update_uses_groupings(struct data_model* model)
{
	char* query;

	if (model == NULL) {
		ERROR("%s: invalid parameter.", __func__);
		return (EXIT_FAILURE);
	}

	query = "/"NC_NS_YIN_ID":module/"NC_NS_YIN_ID":grouping//"NC_NS_YIN_ID":uses";
	return(ncds_update_uses(model->name, &(model->ctxt), query));
}

static int ncds_update_uses_augments(struct data_model* model)
{
	char* query;

	if (model == NULL) {
		ERROR("%s: invalid parameter.", __func__);
		return (EXIT_FAILURE);
	}

	query = "/"NC_NS_YIN_ID":module/"NC_NS_YIN_ID":augment//"NC_NS_YIN_ID":uses";
	return(ncds_update_uses(model->name, &(model->ctxt), query));
}

static int ncds_update_uses_ds(struct ncds_ds* datastore)
{
	xmlXPathContextPtr model_ctxt;
	char* query;
	int ret;

	if (datastore == NULL) {
		ERROR("%s: invalid parameter.", __func__);
		return (EXIT_FAILURE);
	}

	/*
	 * check that the extended model is already separated from the datastore's
	 * base model
	 */
	if (datastore->ext_model == datastore->data_model->xml) {
		datastore->ext_model = xmlCopyDoc(datastore->data_model->xml, 1);
	}

	/* prepare xpath evaluation context of the model for XPath */
	if ((model_ctxt = xmlXPathNewContext(datastore->ext_model)) == NULL) {
		ERROR("%s: Creating XPath context failed.", __func__);
		return (EXIT_FAILURE);
	}
	if (xmlXPathRegisterNs(model_ctxt, BAD_CAST NC_NS_YIN_ID, BAD_CAST NC_NS_YIN) != 0) {
		xmlXPathFreeContext(model_ctxt);
		return (EXIT_FAILURE);
	}

	query = "/"NC_NS_YIN_ID":module//"NC_NS_YIN_ID":uses";
	ret = ncds_update_uses(datastore->data_model->name, &model_ctxt, query);
	xmlXPathFreeContext(model_ctxt);

	return (ret);
}

/*
 *  1 - remove the node
 *  0 - do not remove the node
 * -1 - error
 */
static int feature_check(xmlNodePtr node, struct model_feature **features)
{
	xmlNodePtr child, next;
	char* fname;
	int i;

	if (node == NULL) {
		ERROR("%s: invalid parameter.", __func__);
		return (-1);
	}
	if (features == NULL || features[0] == NULL) {
		/* nothing to check */
		return (0);
	}

	for (child = node->children; child != NULL; child = child->next) {
		if (child->type == XML_ELEMENT_NODE && xmlStrcmp(child->name, BAD_CAST "if-feature") == 0) {
			if ((fname = (char*) xmlGetProp (child, BAD_CAST "name")) == NULL) {
				WARN("Invalid if-feature statement");
				continue;
			}
			/* check if the feature is enabled or not */
			for (i = 0; features[i] != NULL; i++) {
				if (strcmp(features[i]->name, fname) == 0) {
					if (features[i]->enabled == 0) {
						free(fname);
						/* remove the node */
						return (1);
					}
					break;
				}
			}
			free(fname);
			/* ignore any following if-feature statements */
			break;
		}
	}

	/* recursion check */
	for (child = node->children; child != NULL; child = next) {
		next = child->next;
		if (feature_check(child, features) == 1) {
			/* remove the node */
			xmlUnlinkNode(child);
			xmlFreeNode(child);
		}
	}

	return (0);
}

static int ncds_update_features(struct ncds_ds* datastore)
{
	xmlNodePtr node, next;

	if (datastore == NULL) {
		ERROR("%s: invalid parameter.", __func__);
		return (EXIT_FAILURE);
	}

	/*
	 * check that the extended model is already separated from the datastore's
	 * base model
	 */
	if (datastore->ext_model == datastore->data_model->xml) {
		datastore->ext_model = xmlCopyDoc(datastore->data_model->xml, 1);
	}

	for (node = xmlDocGetRootElement(datastore->ext_model)->children; node != NULL; node = next) {
		next = node->next;
		if (feature_check(node, datastore->data_model->features) == 1) {
			/* remove the node */
			xmlUnlinkNode(node);
			xmlFreeNode(node);
		}
	}

	return (EXIT_SUCCESS);
}

static int ncds_update_augment(struct data_model *augment)
{
	xmlXPathObjectPtr imports = NULL, augments = NULL;
	xmlNodePtr node, path_node;
	xmlNsPtr ns;
	int i, match;
	char *path, *token, *name, *prefix, *module, *module_inpath = NULL;
	struct ncds_ds* ds = NULL;
	struct ncds_ds_list *ds_iter;

	if (augment == NULL) {
		ERROR("%s: invalid parameter augment.", __func__);
		return (EXIT_FAILURE);
	}

	/* get all top-level's augment definitions */
	if ((augments = xmlXPathEvalExpression(BAD_CAST "/"NC_NS_YIN_ID":module/"NC_NS_YIN_ID":augment", augment->ctxt)) != NULL ) {
		if (xmlXPathNodeSetIsEmpty(augments->nodesetval)) {
			/* there is no <augment> part so it cannot be augment model and we have nothing to do */
			xmlXPathFreeObject(augments);
			return (EXIT_SUCCESS);
		}
	} else {
		ERROR("%s: Evaluating XPath expression failed.", __func__);
		goto error_cleanup;
	}

	/* get all <import> nodes for their prefix specification to be used with augment statement */
	if ((imports = xmlXPathEvalExpression(BAD_CAST "/"NC_NS_YIN_ID":module/"NC_NS_YIN_ID":import", augment->ctxt)) == NULL ) {
		ERROR("%s: Evaluating XPath expression failed.", __func__);
		return (EXIT_FAILURE);
	}

	/* process all augments from this model */
	for (i = 0; i < augments->nodesetval->nodeNr; i++) {

		/* get path to the augmented element */
		if ((path = (char*) xmlGetProp (augments->nodesetval->nodeTab[i], BAD_CAST "target-node")) == NULL) {
			ERROR("%s: Missing 'target-node' attribute in <augment>.", __func__);
			goto error_cleanup;
		}

		/* search for correct datastore in each augment according to its path */
		ds = NULL;

		/* path processing - check that we already have such an element */
		for (token = strtok(path, "/"); token != NULL; token = strtok(NULL, "/")) {
			if ((name = strchr(token, ':')) == NULL) {
				name = token;
				prefix = NULL;
			} else {
				name[0] = 0;
				name = &(name[1]);
				prefix = token;
			}

			if (ds == NULL) {
				/* locate corresponding datastore - we are at the beginning of the path */
				module = NULL;
				if (prefix == NULL) {
					/* model is augmenting itself - get the module's name to be able to find it */
					module = (char*) xmlGetProp(xmlDocGetRootElement(augment->xml), BAD_CAST "name");
				} else { /* (prefix != NULL) */
					/* find the prefix in imports */
					module = get_module_with_prefix(prefix, imports);
				}

				if (module == NULL) {
					/* unknown name of the module to augment */
					break;
				}

				/* locate the correct datastore to augment */
				for (ds_iter = ncds.datastores; ds_iter != NULL; ds_iter = ds_iter->next) {
					if (ds_iter->datastore != NULL && strcmp(ds_iter->datastore->data_model->name, module) == 0) {
						ds = ds_iter->datastore;
						break;
					}
				}
				if (ds == NULL) {
					free(module);
					/* no such a datastore -> skip this augment */
					break; /* path processing */
				}

				if (ds->ext_model == ds->data_model->xml) {
					/* we have the first augment model */
					ds->ext_model = xmlCopyDoc(ds->data_model->xml, 1);
				}

				/* start path parsing with module root */
				path_node = ds->ext_model->children;

				module_inpath = strdup(ds->data_model->name);
			} else {
				/* we are somewhere in the path and we need to connect declared prefix with the corresponding module */

				if (prefix == NULL) {
					prefix = augment->prefix;
				}

				if (strcmp(prefix, augment->prefix) == 0) {
					/* the path is augmenting the self module */
					module = strdup(augment->name);
				} else {
					/* find the prefix in imports */
					module = get_module_with_prefix(prefix, imports);
				}
				if (module == NULL ) {
					/* unknown name of the module to augment */
					break;
				}
			}

			match = 0;
			path_node = path_node->children;
			if (module_inpath != NULL && strcmp(module, module_inpath) != 0) {
				/* the prefix is changing, so there must be an augment element */
				for (node = path_node; node != NULL && match == 0; node = node->next) {
					if (xmlStrcmp(node->name, BAD_CAST "augment") != 0) {
						continue;
					}
					/* some augment found, now check it */
					free(module_inpath);
					module_inpath = (char*) xmlGetNsProp(path_node, BAD_CAST "module", BAD_CAST "libnetconf");

					path_node = node->children;
					match = match_module_node(module_inpath, module, name, &path_node);
				}
			} else if (module_inpath != NULL && strcmp(module, module_inpath) == 0) {
				/* we have the match - move into the specified element */
				match = match_module_node(module_inpath, module, name, &path_node);
			}
			free(module);

			if (match == 0) {
				/* we didn't find the matching path */
				break;
			}
		}
		if (token == NULL) {
			/* whole path is correct - add the subtree */
			xmlAddChild(path_node, node = xmlCopyNode(augments->nodesetval->nodeTab[i], 1));
			ns = xmlNewNs(node, BAD_CAST "libnetconf", BAD_CAST "libnetconf");
			xmlSetNsProp(node, ns, BAD_CAST "module", BAD_CAST augment->name);
			xmlSetNsProp(node, ns, BAD_CAST "ns", BAD_CAST augment->namespace);
		}

		free(module_inpath);
		module_inpath = NULL;
		free(path);
	}
	xmlXPathFreeObject(augments);
	xmlXPathFreeObject(imports);

	return (EXIT_SUCCESS);

error_cleanup:

	if (imports) {xmlXPathFreeObject(imports);}
	if (augments) {xmlXPathFreeObject(augments);}
	return (EXIT_FAILURE);
}

int ncds_add_models_path(const char* path)
{
	static int list_size = 0;
	static int list_records = 0;

	if (models_dirs == NULL) {
		/* the list was cleaned */
		list_size = 0;
		list_records = 0;
	}

	if (path == NULL) {
		ERROR("%s: invalid parameter.", __func__);
		return (EXIT_FAILURE);
	}

	if (access(path, R_OK | X_OK) != 0) {
		ERROR("Configuration data models directory \'%s\' is not accessible (%s).", path, strerror(errno));
		return (EXIT_FAILURE);
	}

	if (list_records + 1 >= list_size) {
		void *tmp = realloc(models_dirs, (list_size + 5) * sizeof(char*));
		if (tmp == NULL) {
			ERROR("Memory allocation failed (%s:%d).", __FILE__, __LINE__);
			return (EXIT_FAILURE);
		}

		models_dirs = tmp;
		list_size += 5;
	}

	models_dirs[list_records] = strdup(path);
	if (models_dirs[list_records] == NULL) {
		ERROR("Memory allocation failed (%s:%d).", __FILE__, __LINE__);
		return (EXIT_FAILURE);
	}

	list_records++;
	models_dirs[list_records] = NULL; /* terminating NULL byte */

	return (EXIT_SUCCESS);
}

int ncds_add_model(const char* model_path)
{
	if (model_path == NULL) {
		ERROR("%s: invalid parameter.", __func__);
		return (EXIT_FAILURE);
	}

	if (read_model(model_path) == NULL) {
		return (EXIT_FAILURE);
	} else {
		return (EXIT_SUCCESS);
	}
}

static struct data_model* get_model(const char* module, const char* version)
{
	struct model_list* listitem;
	struct data_model* model = NULL;
	int i;
	char* aux, *aux2;
	DIR* dir;
	struct dirent* file;

	if (module == NULL) {
		return (NULL);
	}

	for (listitem = models_list; listitem != NULL; listitem = listitem->next) {
		if (listitem->model && strcmp(listitem->model->name, module) == 0) {
			if (version != NULL) {
				if (strcmp(listitem->model->version, version) == 0) {
					/* module found */
					return (listitem->model);
				} else {
					/* module version does not match */
					continue;
				}
			} else {
				/* module found - specific version is not required */
				return (listitem->model);
			}
		}
	}

	/* module not found - try to find it in a models directories */
	if (models_dirs != NULL) {
		for (i = 0; models_dirs[i]; i++) {
			aux = NULL;
			asprintf(&aux, "%s/%s.yin", models_dirs[i], module);
			if (access(aux, R_OK) == 0) {
				/* we have found the correct module - probably */
				model = read_model(aux);
				if (model != NULL) {
					if (strcmp(model->name, module) != 0) {
						/* read module is incorrect */
						ncds_ds_model_free(model);
						model = NULL;
					}
				}
			} else {
				/*
				 * filename can contain also revision, so try to open
				 * all suitable files
				 */
				free(aux);
				if (version == NULL) {
					asprintf(&aux, "%s@", module);
				} else {
					asprintf(&aux, "%s@%s", module, version);
				}
				dir = opendir(models_dirs[i]);
				while((file = readdir(dir)) != NULL) {
					if (strncmp(file->d_name, aux, strlen(aux)) == 0 &&
					    strcmp(&(file->d_name[strlen(file->d_name)-4]), ".yin") == 0) {
						asprintf(&aux2, "%s/%s", models_dirs[i], file->d_name);
						model = read_model(aux2);
						free(aux2);
						if (model != NULL) {
							if (strcmp(model->name, module) != 0) {
								/* read module is incorrect */
								ncds_ds_model_free(model);
								model = NULL;
							}
						}
					}
				}
				closedir(dir);
			}
			free(aux);
			if (model != NULL) {
				return (model);
			}
		}
	}

	return (model);
}

static int ncds_features_parse(struct data_model* model)
{
	xmlXPathObjectPtr features = NULL;
	int i;

	if (model == NULL || model->ctxt == NULL) {
		ERROR("%s: invalid parameter.", __func__);
		return (EXIT_FAILURE);
	}

	/* get all top-level's augment definitions */
	if ((features = xmlXPathEvalExpression(BAD_CAST "/"NC_NS_YIN_ID":module/"NC_NS_YIN_ID":feature", model->ctxt)) != NULL ) {
		if (xmlXPathNodeSetIsEmpty(features->nodesetval)) {
			/* there is no <feature> part so feature list will be empty */
			model->features = NULL;

			VERB("%s: no feature definitions found in data model %s.", __func__, model->name);
			xmlXPathFreeObject(features);
			return (EXIT_SUCCESS);
		}

		model->features = malloc((features->nodesetval->nodeNr + 1) * sizeof(struct model_feature*));
		if (model->features == NULL) {
			ERROR("Memory allocation failed (%s:%d).", __FILE__, __LINE__);
			xmlXPathFreeObject(features);
			return (EXIT_FAILURE);
		}
		for(i = 0; i < features->nodesetval->nodeNr; i++) {
			model->features[i] = malloc(sizeof(struct model_feature));
			if (model->features[i] == NULL) {
				ERROR("Memory allocation failed (%s:%d).", __FILE__, __LINE__);
				xmlXPathFreeObject(features);
				return (EXIT_FAILURE);
			}
			if ((model->features[i]->name = (char*) xmlGetProp(features->nodesetval->nodeTab[i], BAD_CAST "name")) == NULL ) {
				ERROR("xmlGetProp failed (%s:%d).", __FILE__, __LINE__);
				free(model->features[i]);
				model->features = NULL;
				xmlXPathFreeObject(features);
				return (EXIT_FAILURE);
			}
			/* by default, all features are disabled */
			model->features[i]->enabled = false;
		}
		model->features[i] = NULL; /* list terminating NULL byte */

		xmlXPathFreeObject(features);
	} else {
		ERROR("%s: Evaluating XPath expression failed.", __func__);
		return (EXIT_FAILURE);
	}

	return (EXIT_SUCCESS);
}

int ncds_feature_isenabled(const char* module, const char* feature)
{
	struct data_model* model;
	int i;

	if (module == NULL || feature == NULL) {
		ERROR("%s: invalid parameter %s", __func__, (module==NULL)?"module":"feature");
		return (-1);
	}

	if ((model = get_model(module, NULL)) == NULL) {
		return (-1);
	}

	if (model->features != NULL) {
		for (i = 0; model->features[i] != NULL; i++) {
			if (strcmp(model->features[i]->name, feature) == 0) {
				return(model->features[i]->enabled);
			}
		}
	}
	return (-1);
}

static inline int _feature_switch(const char* module, const char* feature, int value)
{
	struct data_model* model;
	int i;

	if (module == NULL || feature == NULL) {
		ERROR("%s: invalid parameter %s", __func__, (module==NULL)?"module":"feature");
		return (EXIT_FAILURE);
	}

	if ((model = get_model(module, NULL)) == NULL) {
		return (EXIT_FAILURE);
	}

	if (model->features != NULL) {
		for (i = 0; model->features[i] != NULL; i++) {
			if (strcmp(model->features[i]->name, feature) == 0) {
				model->features[i]->enabled = value;
				return (EXIT_SUCCESS);
			}
		}
	}

	return (EXIT_FAILURE);
}

int ncds_feature_enable(const char* module, const char* feature)
{
	return (_feature_switch(module, feature, 1));
}

int ncds_feature_disable(const char* module, const char* feature)
{
	return (_feature_switch(module, feature, 0));
}

static inline int _features_switchall(const char* module, int value)
{
	struct data_model* model;
	int i;

	if (module == NULL) {
		ERROR("%s: invalid parameter", __func__);
		return (EXIT_FAILURE);
	}

	if ((model = get_model(module, NULL)) == NULL) {
		return (EXIT_FAILURE);
	}

	if (model->features != NULL) {
		for (i = 0; model->features[i] != NULL; i++) {
			model->features[i]->enabled = value;
		}
	}

	return (EXIT_SUCCESS);
}

int ncds_features_enableall(const char* module)
{
	return (_features_switchall(module, 1));
}

int ncds_features_disableall(const char* module)
{
	return (_features_switchall(module, 1));
}

int ncds_consolidate(void)
{
	struct ncds_ds_list *ds_iter;
	struct model_list* listitem;

	/* process uses statements in the configuration datastores */
	for (ds_iter = ncds.datastores; ds_iter != NULL; ds_iter = ds_iter->next) {
		if (ds_iter->datastore != NULL && ncds_update_uses_ds(ds_iter->datastore) != EXIT_SUCCESS) {
			ERROR("Preparing configuration data models failed.");
			return (EXIT_FAILURE);
		}
	}

	/* augment statement processing */
	for (listitem = models_list; listitem != NULL; listitem = listitem->next) {
		if (listitem->model != NULL && ncds_update_augment(listitem->model) != EXIT_SUCCESS) {
			ERROR("Augmenting configuration data models failed.");
			return (EXIT_FAILURE);
		}
	}

	for (ds_iter = ncds.datastores; ds_iter != NULL; ds_iter = ds_iter->next) {
		/* remove disabled feature subtrees */
		ncds_update_features(ds_iter->datastore);
	}

	return (EXIT_SUCCESS);
}

/**
 * \brief Get an appropriate root node from edit-config's \<config\> element according to the specified data model
 *
 * \param[in] roots First of the root elements in edit-config's \<config\>
 *                  (first children of this element).
 * \param[in] model XML form (YIN) of the configuration data model.
 *
 * \return Root element matching the specified configuration data model.
 */
static xmlNodePtr get_model_root(xmlNodePtr roots, struct data_model *data_model)
{
	xmlNodePtr retval;

	assert(roots != NULL);
	assert(data_model != NULL);

	if (data_model == NULL) {
		ERROR("%s: Invalid argument - data model is unknown.", __func__);
		return NULL;
	}
	if (data_model->namespace == NULL) {
		ERROR("Invalid configuration data model '%s'- namespace is missing.", data_model->name);
		return NULL;
	}

	retval = roots;
	while (retval != NULL) {
		if (retval->ns == NULL || xmlStrcmp(retval->ns->href, BAD_CAST (data_model->namespace)) == 0) {
			break;
		}

		retval = retval->next;
	}

	return retval;
}

#ifndef DISABLE_VALIDATION
static void relaxng_error_callback(void *error, const char * msg, ...)
{
	struct nc_err **e = (struct nc_err**)(error);
	va_list args;
	char* s = NULL, *m = NULL;

	if (e != NULL && *e == NULL) {
		/*
		 * if the callback is invoked multiply, only the first error message
		 * will be stored as NETCONF error
		 */

		va_start(args, msg);
		vasprintf(&s, msg, args);
		va_end(args);

		asprintf(&m, "Datastore fails to validate (%s)", s);
		*e = nc_err_new(NC_ERR_OP_FAILED);
		nc_err_set(*e, NC_ERR_PARAM_MSG, m);

		free(s);
		free(m);
	}
}

/*
 * EXIT_SUCCESS - validation ok
 * EXIT_FAILURE - validation failed
 * EXIT_RPC_NOT_APPLICABLE - RelaxNG scheme not defined
 */
static int validate_ds(struct ncds_ds *ds, xmlDocPtr doc, struct nc_err **error)
{
	int ret = 0;
	int retval = EXIT_RPC_NOT_APPLICABLE;
	xmlDocPtr sch_result;
	xmlXPathContextPtr ctxt = NULL;
	xmlXPathObjectPtr result = NULL;
	char* schematron_error = NULL, *error_string = NULL;

	assert(error != NULL);

	if (ds == NULL || doc == NULL) {
		ERROR("%s: invalid input parameter", __func__);
		return (EXIT_FAILURE);
	}

	if (ds->validators.rng) {
		/* RelaxNG validation */
		DBG("RelaxNG validation on subdatastore %d", ds->id);

		xmlRelaxNGSetValidErrors(ds->validators.rng,
			(xmlRelaxNGValidityErrorFunc) relaxng_error_callback,
			(xmlRelaxNGValidityWarningFunc) relaxng_error_callback,
			error);

		ret = xmlRelaxNGValidateDoc(ds->validators.rng, doc);
		if (ret > 0) {
			VERB("subdatastore %d fails to validate", ds->id);
			if (*error == NULL) {
				*error = nc_err_new(NC_ERR_OP_FAILED);
				nc_err_set(*error, NC_ERR_PARAM_MSG, "Datastore fails to validate.");
			}
			return (EXIT_FAILURE);
		} else if (ret < 0) {
			ERROR("validation generated an internal error", ds->id);
			if (*error == NULL) {
				*error = nc_err_new(NC_ERR_OP_FAILED);
				nc_err_set(*error, NC_ERR_PARAM_MSG, "Validation generated an internal error.");
			}
			return (EXIT_FAILURE);
		} else { /* ret == 0 -> success */
			retval = EXIT_SUCCESS;
		}
	}

	if (ds->validators.schematron) {
		/* schematron */
		DBG("Schematron validation on subdatastore %d", ds->id);

		sch_result = xsltApplyStylesheet(ds->validators.schematron, doc, NULL);
		if (sch_result == NULL) {
			ERROR("Applying Schematron stylesheet on subdatastore %d failed", ds->id);
			*error = nc_err_new(NC_ERR_OP_FAILED);
			nc_err_set(*error, NC_ERR_PARAM_MSG, "Schematron validation internal error.");
			return (EXIT_FAILURE);
		}

		/* parse SVRL result */
		if ((ctxt = xmlXPathNewContext(sch_result)) == NULL) {
			ERROR("%s: Creating the XPath context failed.", __func__);
			xmlFreeDoc(sch_result);
			*error = nc_err_new(NC_ERR_OP_FAILED);
			return (EXIT_FAILURE);
		}
		if (xmlXPathRegisterNs(ctxt, BAD_CAST "svrl", BAD_CAST "http://purl.oclc.org/dsdl/svrl") != 0) {
			ERROR("Registering SVRL namespace for the xpath context failed.");
			xmlXPathFreeContext(ctxt);
			xmlFreeDoc(sch_result);
			*error = nc_err_new(NC_ERR_OP_FAILED);
			return (EXIT_FAILURE);
		}
		if ((result = xmlXPathEvalExpression(BAD_CAST "/svrl:schematron-output/svrl:successful-report/svrl:text", ctxt)) != NULL) {
			if (!xmlXPathNodeSetIsEmpty(result->nodesetval)) {
				schematron_error = (char*)xmlNodeGetContent(result->nodesetval->nodeTab[0]);
				asprintf(&error_string, "Datastore fails to validate: %s", schematron_error);
				ERROR(error_string);
				*error = nc_err_new(NC_ERR_OP_FAILED);
				nc_err_set(*error, NC_ERR_PARAM_MSG, error_string);
				free(error_string);
				free(schematron_error);

				xmlXPathFreeObject(result);
				xmlXPathFreeContext(ctxt);
				xmlFreeDoc(sch_result);

				return (EXIT_FAILURE);
			} else {
				/* there is no error */
				retval = EXIT_SUCCESS;
			}
			xmlXPathFreeObject(result);
		} else {
			WARN("Evaluating Schematron output failed");
		}
		xmlXPathFreeContext(ctxt);
		xmlFreeDoc(sch_result);
	}

	return (retval);
}

static int apply_rpc_validate_(struct ncds_ds* ds, const struct nc_session* session, NC_DATASTORE source, const char* config, struct nc_err** e)
{
	int ret;
	int len;
	char *data_cfg = NULL, *data2, *model, *config_internal;
	xmlDocPtr doc_cfg, doc_status, doc;
	xmlNodePtr root;
	xmlNsPtr ns;
	xmlBufferPtr resultbuffer;

	if (!ds->validators.rng && !ds->validators.rng_schema && !ds->validators.schematron) {
		/* validation not supported by this datastore */
		return (EXIT_RPC_NOT_APPLICABLE);
	}

	switch (source) {
	case NC_DATASTORE_RUNNING:
	case NC_DATASTORE_STARTUP:
	case NC_DATASTORE_CANDIDATE:
		if ((data_cfg = ds->func.getconfig(ds, session, source, e)) == NULL ) {
			if (*e == NULL ) {
				ERROR("%s: Failed to get data from the datastore (%s:%d).", __func__, __FILE__, __LINE__);
				*e = nc_err_new(NC_ERR_OP_FAILED);
			}
			return (EXIT_FAILURE);
		}
		doc = doc_cfg = xmlReadDoc(BAD_CAST data_cfg, NULL, NULL, XML_PARSE_NOBLANKS | XML_PARSE_NOERROR | XML_PARSE_NOWARNING);
		/* if the datastore is empty, doc1/aux_doc is NULL here */

		if (ds->get_state != NULL ) {
			xmlDocDumpMemory(ds->ext_model, (xmlChar**) (&model), &len);
			data2 = ds->get_state(model, data_cfg, e);
			free(model);
			free(data_cfg); /* running data, no more needed in this form */
			data_cfg = NULL;

			if (*e != NULL ) {
				/* state data retrieval error */
				free(data2);
				return (EXIT_FAILURE);
			}

			doc_status = xmlReadDoc(BAD_CAST data2, NULL, NULL, XML_PARSE_NOBLANKS | XML_PARSE_NOERROR | XML_PARSE_NOWARNING);
			free(data2);

			/* if merge fail (probably one of docs NULL)*/
			if ((doc = ncxml_merge(doc_cfg, doc_status, ds->ext_model)) == NULL ) {
				xmlFreeDoc(doc_cfg);
				xmlFreeDoc(doc_status);
				*e = nc_err_new(NC_ERR_OP_FAILED);
				return (EXIT_FAILURE);
			} else {
				/* cleanup */
				xmlFreeDoc(doc_cfg);
				xmlFreeDoc(doc_status);
			}
		}
		free(data_cfg);
		data_cfg = NULL;
		break;
	case NC_DATASTORE_CONFIG:
		/*
		 * config can contain multiple elements on the root level, so
		 * cover it with the <config> element to allow the creation of xml
		 * document
		 */
		if (config == NULL || strcmp(config, "") == 0) {
			/* config is empty -> ignore rest of magic here,
			 * go to validation
			 */
			doc = xmlNewDoc(BAD_CAST "1.0");
			break;
		}

		if (asprintf(&data_cfg, "<config>%s</config>", config) == -1) {
			ERROR("asprintf() failed (%s:%d).", __FILE__, __LINE__);
			*e = nc_err_new(NC_ERR_OP_FAILED);
			return (EXIT_FAILURE);
		}
		doc_cfg = xmlReadDoc(BAD_CAST data_cfg, NULL, NULL, XML_PARSE_NOBLANKS | XML_PARSE_NOERROR | XML_PARSE_NOWARNING);
		free(data_cfg);
		data_cfg = NULL;

		if (doc_cfg == NULL || doc_cfg->children == NULL || doc_cfg->children->children == NULL) {
			xmlFreeDoc(doc_cfg);
			*e = nc_err_new(NC_ERR_INVALID_VALUE);
			nc_err_set(*e, NC_ERR_PARAM_MSG, "Invalid <config> parameter of the rpc request.");
			break;
		}

		/*
		 * select correct config node for the selected datastore,
		 * it must match the model's namespace and root element name
		 */
		root = get_model_root(doc_cfg->children->children, ds->data_model);
		if (root != NULL) {
			resultbuffer = xmlBufferCreate();
			if (resultbuffer == NULL) {
				ERROR("%s: xmlBufferCreate failed (%s:%d).", __func__, __FILE__, __LINE__);
				*e = nc_err_new(NC_ERR_OP_FAILED);
				nc_err_set(*e, NC_ERR_PARAM_MSG, "Internal error, see libnetconf error log.");
				break;
			}
			xmlNodeDump(resultbuffer, doc_cfg, root, 2, 1);
			if ((config_internal = strdup((char*) xmlBufferContent(resultbuffer))) == NULL) {
				xmlBufferFree(resultbuffer);
				xmlFreeDoc(doc_cfg);
				ERROR("%s: xmlBufferContent failed (%s:%d)", __func__, __FILE__, __LINE__);
				*e = nc_err_new(NC_ERR_OP_FAILED);
				nc_err_set(*e, NC_ERR_PARAM_MSG, "Internal error, see libnetconf error log.");
				break;
			}
			/*
			 * now we have config as a valid xml tree with the
			 * single root
			 */
			xmlBufferFree(resultbuffer);
			xmlFreeDoc(doc_cfg);

			doc = xmlReadDoc(BAD_CAST config_internal, NULL, NULL, XML_PARSE_NOBLANKS | XML_PARSE_NOERROR | XML_PARSE_NOWARNING);
			free(config_internal);
			config_internal = NULL;
		} else {
			xmlFreeDoc(doc_cfg);
			/* request is not intended for this device */
			return (EXIT_RPC_NOT_APPLICABLE);
		}
		break;
	default:
		*e = nc_err_new(NC_ERR_BAD_ELEM);
		nc_err_set(*e, NC_ERR_PARAM_INFO_BADELEM, "source");
		return (EXIT_FAILURE);
	}

	/* process default values */
	ncdflt_default_values(doc, ds->ext_model, NCWD_MODE_ALL);

	/*
	 * reconect root element from datastore data under the <data>
	 * element required by validators
	 */
	root = xmlDocGetRootElement(doc);
	xmlUnlinkNode(root);
	xmlDocSetRootElement(doc, xmlNewDocNode(doc, NULL, BAD_CAST "data", NULL));
	ns = xmlNewNs(doc->children, (xmlChar *) NC_NS_BASE10, NULL);
	xmlSetNs(doc->children, ns);
	xmlAddChild(doc->children, root);

	ret = validate_ds(ds, doc, e);

	xmlFreeDoc(doc);

	return (ret);

}

static int apply_rpc_validate(struct ncds_ds* ds, const struct nc_session* session, const nc_rpc* rpc, struct nc_err** e)
{
	int ret;
	char *config;
	NC_DATASTORE source;

	if (!ds->validators.rng && !ds->validators.rng_schema && !ds->validators.schematron) {
		/* validation not supported by this datastore */
		return (EXIT_RPC_NOT_APPLICABLE);
	}

	switch (source = nc_rpc_get_source(rpc)) {
	case NC_DATASTORE_RUNNING:
	case NC_DATASTORE_STARTUP:
	case NC_DATASTORE_CANDIDATE:
		ret = apply_rpc_validate_(ds, session, source, NULL, e);
		break;
	case NC_DATASTORE_URL:
	case NC_DATASTORE_CONFIG:
		/*
		 * config can contain multiple elements on the root level, so
		 * cover it with the <config> element to allow the creation of xml
		 * document
		 */
		config = nc_rpc_get_config(rpc);
		ret = apply_rpc_validate_(ds, session, NC_DATASTORE_CONFIG, NULL, e);
		free(config);
		break;
	default:
		*e = nc_err_new(NC_ERR_BAD_ELEM);
		nc_err_set(*e, NC_ERR_PARAM_INFO_BADELEM, "source");
		ret = EXIT_FAILURE;
		break;
	}

	return (ret);
}

#endif /* not DISABLE_VALIDATION */

int ncds_set_validation(struct ncds_ds* ds, int enable, const char* relaxng, const char* schematron)
{
#ifdef DISABLE_VALIDATION
	return (EXIT_SUCCESS);
#else
	int ret = EXIT_SUCCESS;
	xmlRelaxNGParserCtxtPtr rng_ctxt = NULL;
	xmlRelaxNGPtr rng_schema = NULL;
	xmlRelaxNGValidCtxtPtr rng = NULL;
	xsltStylesheetPtr schxsl = NULL;

	if (enable == 0) {
		/* disable validation on this datastore */
		xmlRelaxNGFreeValidCtxt(ds->validators.rng);
		xmlRelaxNGFree(ds->validators.rng_schema);
		xsltFreeStylesheet(ds->validators.schematron);
		memset(&(ds->validators), 0, sizeof(struct model_validators));
	} else if (nc_init_flags & NC_INIT_VALIDATE) { /* && enable == 1 */
		/* enable and reset validators */
		if (relaxng != NULL) {
			/* prepare validators - Relax NG */
			if (eaccess(relaxng, R_OK) == -1) {
				ERROR("%s: Unable to access RelaxNG schema for validation (%s - %s).", __func__, relaxng, strerror(errno));
				ret = EXIT_FAILURE;
				goto cleanup;
			} else {
				rng_ctxt = xmlRelaxNGNewParserCtxt(relaxng);
				if ((rng_schema = xmlRelaxNGParse(rng_ctxt)) == NULL) {
					ERROR("Failed to parse Relax NG schema (%s)", relaxng);
					ret = EXIT_FAILURE;
					goto cleanup;
				} else if ((rng = xmlRelaxNGNewValidCtxt(rng_schema)) == NULL) {
					ERROR("Failed to create validation context (%s)", relaxng);
					ret = EXIT_FAILURE;
					goto cleanup;
				}
				xmlRelaxNGFreeParserCtxt(rng_ctxt);
				rng_ctxt = NULL;
			}
		}

		if (schematron != NULL) {
			/* prepare validators - Schematron */
			if (eaccess(schematron, R_OK) == -1) {
				ERROR("%s: Unable to access Schematron stylesheet for validation (%s - %s).", __func__, schematron, strerror(errno));
				ret = EXIT_FAILURE;
				goto cleanup;
			} else {
				if ((schxsl = xsltParseStylesheetFile(BAD_CAST schematron)) == NULL) {
					ERROR("Failed to parse Schematron stylesheet (%s)", schematron);
					ret = EXIT_FAILURE;
					goto cleanup;
				}
			}
		}

		/* replace previous validators */
		if (rng_schema && rng) {
			xmlRelaxNGFree(ds->validators.rng_schema);
			ds->validators.rng_schema = rng_schema;
			rng_schema = NULL;
			xmlRelaxNGFreeValidCtxt(ds->validators.rng);
			ds->validators.rng = rng;
			rng = NULL;
			DBG("%s: Relax NG validator set (%s)", __func__, relaxng);
		}
		if (schxsl) {
			xsltFreeStylesheet(ds->validators.schematron);
			ds->validators.schematron = schxsl;
			schxsl = NULL;
			DBG("%s: Schematron validator set (%s)", __func__, schematron);
		}

	}

cleanup:
	xmlRelaxNGFreeValidCtxt(rng);
	xmlRelaxNGFree(rng_schema);
	xmlRelaxNGFreeParserCtxt(rng_ctxt);
	xsltFreeStylesheet(schxsl);

	return (ret);
#endif
}

struct ncds_ds* ncds_new(NCDS_TYPE type, const char* model_path, char* (*get_state)(const char* model, const char* running, struct nc_err** e))
{
	struct ncds_ds* ds = NULL;
	char *basename, *path_yin;

#ifndef DISABLE_VALIDATION
	char *path_rng = NULL, *path_sch = NULL;
	xmlRelaxNGParserCtxtPtr rng_ctxt;
#endif

	if (model_path == NULL) {
		ERROR("%s: missing the model path parameter.", __func__);
		return (NULL);
	}

	/* check the form of model_path - for backward compatibility
	 * model_path.yin is supported and validation file names will be also
	 * derived
	 */
	basename = strdup(model_path);
	if (strcmp(&(basename[strlen(basename)-4]), ".yin") == 0) {
		path_yin = strdup(model_path);
		basename[strlen(basename)-4] = 0; /* remove .yin suffix */
	} else {
		asprintf(&path_yin, "%s.yin", basename);
	}
#ifndef DISABLE_VALIDATION
	asprintf(&path_rng, "%s-data.rng", basename);
	asprintf(&path_sch, "%s-schematron.xsl", basename);
#endif

	ds = ncds_fill_func(type);
	if (ds == NULL) {
		/* The error was reported already. */
		goto cleanup;
	}

	ds->type = type;

	/* get configuration data model */
	ds->data_model = read_model(path_yin);
	if (ds->data_model == NULL) {
		free(ds);
		ds = NULL;
		goto cleanup;
	}
	ds->ext_model = ds->data_model->xml;

#ifndef DISABLE_VALIDATION
	if (nc_init_flags & NC_INIT_VALIDATE) {
		/* prepare validation - Relax NG */
		if (eaccess(path_rng, R_OK) == -1) {
			WARN("Missing RelaxNG schema for validation (%s - %s).", path_rng, strerror(errno));
		} else {
			rng_ctxt = xmlRelaxNGNewParserCtxt(path_rng);
			if ((ds->validators.rng_schema = xmlRelaxNGParse(rng_ctxt)) == NULL) {
				WARN("Failed to parse Relax NG schema (%s)", path_rng);
			} else if ((ds->validators.rng = xmlRelaxNGNewValidCtxt(ds->validators.rng_schema)) == NULL) {
				WARN("Failed to create validation context (%s)", path_rng);
				xmlRelaxNGFree(ds->validators.rng_schema);
				ds->validators.rng_schema = NULL;
			} else {
				DBG("%s: Relax NG validator set (%s)", __func__, path_rng);
			}
			xmlRelaxNGFreeParserCtxt(rng_ctxt);
		}

		/* prepare validation - Schematron */
		if (eaccess(path_sch, R_OK) == -1) {
			WARN("Missing Schematron stylesheet for validation (%s - %s).", path_sch, strerror(errno));
		} else {
			if ((ds->validators.schematron = xsltParseStylesheetFile(BAD_CAST path_sch)) == NULL) {
				WARN("Failed to parse Schematron stylesheet (%s)", path_sch);
			} else {
				DBG("%s: Schematron validator set (%s)", __func__, path_sch);
			}
		}
	}
#endif /* not DISABLE_VALIDATION */

	/* TransAPI structure is set to NULLs */

	ds->last_access = 0;
	ds->get_state = get_state;

	/* ds->id is -1 to indicate, that datastore is still not fully configured */
	ds->id = -1;

cleanup:
	free(basename);
	free(path_yin);

#ifndef DISABLE_VALIDATION
	free(path_rng);
	free(path_sch);
#endif

	return (ds);
}

ncds_id generate_id(void)
{
	ncds_id current_id;

	do {
		/* generate id */
		current_id = (rand() + 1) % INT_MAX;
		/* until it's unique */
	} while (datastores_get_ds(current_id) != NULL);

	return current_id;
}

void ncds_ds_model_free(struct data_model* model)
{
	int i;
	struct model_list *listitem, *listprev;

	if (model == NULL) {
		return;
	}

	/* models_list */
	listprev = NULL;
	for (listitem = models_list; listitem != NULL; listitem = listitem->next) {
		if (listitem->model == model) {
			if (listprev != NULL) {
				listprev->next = listitem->next;
			} else {
				models_list = listitem->next;
			}
			free(listitem);
			break;
		}
		listprev = listitem;
	}

	free(model->path);
	free(model->name);
	free(model->version);
	free(model->namespace);
	free(model->prefix);
	if (model->rpcs != NULL) {
		for (i = 0; model->rpcs[i] != NULL; i++) {
			free(model->rpcs[i]);
		}
		free(model->rpcs);
	}
	if (model->notifs != NULL) {
		for (i = 0; model->notifs[i] != NULL; i++) {
			free(model->notifs[i]);
		}
		free(model->notifs);
	}
	if (model->xml != NULL) {
		xmlFreeDoc(model->xml);
	}
	if (model->ctxt != NULL) {
		xmlXPathFreeContext(model->ctxt);
	}
	if (model->features != NULL) {
		for (i = 0; model->features[i] != NULL ; i++) {
			free(model->features[i]->name);
			free(model->features[i]);
		}
		free(model->features);
	}
	yinmodel_free(model->model_tree);

	free(model);
}

ncds_id ncds_init(struct ncds_ds* datastore)
{
	struct ncds_ds_list * item;

	/* not initiated datastores have id set to -1 */
	if (datastore == NULL || datastore->id != -1) {
		return -1;
	}

	/* check the size of datastore list */
	if ((ncds.count + 1) >= ncds.array_size) {
		void *tmp = realloc(ncds.datastores_ids, (ncds.array_size + 10) * sizeof(ncds_id));
		if (tmp == NULL) {
			ERROR("Memory reallocation failed (%s:%d).", __FILE__, __LINE__);
			return (-4);
		}
		ncds.datastores_ids = tmp;
		ncds.array_size += 10;
	}
	/* prepare slot for the datastore in the list */
	item = malloc(sizeof(struct ncds_ds_list));
	if (item == NULL) {
		ERROR("Memory allocation failed (%s:%d).", __FILE__, __LINE__);
		return -4;
	}

	/** \todo data model validation */

	/* call implementation-specific datastore init() function */
	if (datastore->func.init(datastore) != 0) {
		free(item);
		return -2;
	}

	/* when using transapi */
	if (datastore->transapi.module != NULL) {
		/* parse model to get aux structure for TransAPI's internal purposes */
		datastore->data_model->model_tree = yinmodel_parse(datastore->ext_model, datastore->transapi.ns_mapping);
	}

	/* acquire unique id */
	datastore->id = generate_id();

	/* add to list */
	item->datastore = datastore;
	item->next = ncds.datastores;
	ncds.datastores = item;
	ncds.count++;

	return datastore->id;
}

void ncds_cleanall()
{
	struct ncds_ds_list *ds_item, *dsnext;
	struct model_list *listitem, *listnext;
	int i;

	ds_item = ncds.datastores;
	while (ds_item != NULL) {
		dsnext = ds_item->next;
		ncds_free(ds_item->datastore);
		ds_item = dsnext;
	}

	for (listitem = models_list; listitem != NULL; ) {
		listnext = listitem->next;
		ncds_ds_model_free(listitem->model);
		/* listitem is actually also freed by ncds_ds_model_free() */
		listitem = listnext;
	}

	for (i = 0; models_dirs != NULL && models_dirs[i] != NULL; i++) {
		free(models_dirs[i]);
	}
	free(models_dirs);
	models_dirs = NULL;
}

void ncds_free(struct ncds_ds* datastore)
{
	struct ncds_ds *ds = NULL;

	if (datastore == NULL) {
		WARN("%s: no datastore to free.", __func__);
		return;
	}

	if (datastore->id != -1) {
		/* datastore is initialized and must be in the datastores list */
		ds = datastores_detach_ds(datastore->id);
	} else {
		/* datastore to free is uninitialized and will be only freed */
		ds = datastore;
	}

	/* close and free the datastore itself */
	if (ds != NULL) {
		/* if using transapi and close function is defined */
		if (ds->transapi.module != NULL && ds->transapi.close != NULL) {
			ds->transapi.close();
		}

#ifndef DISABLE_VALIDATION
		/* validators */
		xmlRelaxNGFreeValidCtxt(ds->validators.rng);
		xmlRelaxNGFree(ds->validators.rng_schema);
		xsltFreeStylesheet(ds->validators.schematron);
#endif

		datastore->func.free(ds);
	}
}

void ncds_free2(ncds_id datastore_id)
{
	struct ncds_ds *del;

	/* empty list */
	if (ncds.datastores == NULL) {
		return;
	}

	/* invalid id */
	if (datastore_id <= 0) {
		WARN("%s: invalid datastore ID to free.", __func__);
		return;
	}

	/* get datastore from the internal datastores list */
	del = datastores_get_ds(datastore_id);

	/* free if any found */
	if (del != NULL) {
		/*
		 * ncds_free() detaches the item from the internal datastores
		 * list and also the whole list item (del variable here) is freed
		 * by ncds_free(), so do not do it here!
		 */
		ncds_free(del);
	}
}

xmlDocPtr ncxml_merge(const xmlDocPtr first, const xmlDocPtr second, const xmlDocPtr data_model)
{
	int ret;
	keyList keys;
	xmlDocPtr result;

	/* return NULL if both docs are NULL, or the other doc in case on of them is NULL */
	if (first == NULL) {
		return (xmlCopyDoc(second, 1));
	} else if (second == NULL) {
		return (xmlCopyDoc(first, 1));
	}

	result = xmlCopyDoc(first, 1);
	if (result == NULL) {
		return (NULL);
	}

	/* get all keys from data model */
	keys = get_keynode_list(data_model);

	/* merge the documents */
	ret = edit_merge(result, second->children, data_model, keys, NULL, NULL);

	if (keys != NULL) {
		keyListFree(keys);
	}

	if (ret != EXIT_SUCCESS) {
		xmlFreeDoc(result);
		return (NULL);
	} else {
		return (result);
	}
}

/**
 * \brief compare the node properties against the reference node properties
 *
 * \param reference     reference node, compared node must have all the
 *                      properties (and the same values) as reference node
 * \param node          compared node
 *
 * \return              0 if compared node contains all the properties (with
 *						the same values) as reference node, 1 otherwise
 */
int attrcmp(xmlNodePtr reference, xmlNodePtr node)
{
	xmlAttrPtr attr = reference->properties;
	xmlChar *value = NULL, *refvalue = NULL;

	while (attr != NULL) {
		if ((value = xmlGetProp(node, attr->name)) == NULL) {
			return 1;
		} else {
			refvalue = xmlGetProp(reference, attr->name);
			if (strcmp((char *) refvalue, (char *) value)) {
				free(refvalue);
				free(value);
				return 1;
			}
			free(refvalue);
			free(value);
		}
		attr = attr->next;
	}

	return 0;
}

/**
 * \brief NETCONF subtree filtering, stolen from old old netopeer
 *
 * \param config        pointer to xmlNode tree to filter
 * \param filter        pointer to NETCONF filter xml tree
 *
 * \return              1 if config satisfies the output filter, 0 otherwise
 */

static int ncxml_subtree_filter(xmlNodePtr config, xmlNodePtr filter)
{
	xmlNodePtr config_node = config;
	xmlNodePtr filter_node = filter;
	xmlNodePtr delete = NULL, delete2 = NULL;
	char *content1 = NULL, *content2 = NULL;

	int filter_in = 0, sibling_in = 0, end_node = 0, sibling_selection = 0;

	/* check if this filter level is last */
	filter_node = filter;
	while (filter_node) {
		if ((filter_node->children) && (filter_node->children->type == XML_TEXT_NODE)) {
			end_node = 1;
			break;
		}
		filter_node = filter_node->next;
	}

	if (end_node) {
		/* try to find required node */
		config_node = config;
		while (config_node) {
			if (!strcmp((char *) filter_node->name, (char *) config_node->name) &&
					!nc_nscmp(filter_node, config_node) &&
					!attrcmp(filter_node, config_node)) {
				filter_in = 1;
				break;
			}
			config_node = config_node->next;
		}

		/* if required node is present, decide about removing sibling nodes */
		if (filter_in) {
			/* 0 means that all the sibling nodes will be in the filter result - this is a default
			 * behavior when there are no selection or containment nodes in the filter sibling set.
			 * If 1 is set, sibling nodes for the filter result will be selected according to the
			 * rules in RFC 6242, sec. 6.2.5
			 */
			sibling_selection = 0;

			/* choose kind of used filter node */
			if (config_node->children && (config_node->children->type == XML_TEXT_NODE)) {
				/* get filter's text node content ignoring whitespaces */
				if ((content1 = nc_clrwspace((char *) filter_node->children->content)) == NULL ||
						(content2 = nc_clrwspace((char *) config_node->children->content)) == NULL) {
					free(content1);
					free(content2);
					/* internal error - memory allocation failed, do not continue! */
					return 0;
				}
				if (strisempty(content1)) {
					/* we have an empty content match node, so interpret it as a selection node,
					 * which means that we will be selecting sibling nodes that will be in the
					 * filter result
					 */
					sibling_selection = 1;
				} else if (strcmp(content1, content2) != 0) {
					free(content1);
					free(content2);
					/* content match node doesn't match */
					return 0;
				}
				free(content1);
				free(content2);
			}
			if (filter_node->next || filter_node->prev || sibling_selection == 1) {
				/* check if all filter sibling nodes are content match nodes -> then no config sibling node will be removed */
				/*go to the first filter sibling node */
				filter_node = filter;
				/* pass all filter sibling nodes */
				while (sibling_selection == 0 && filter_node) {
					if (!filter_node->children || (filter_node->children->type != XML_TEXT_NODE)) {
						sibling_selection = 1; /* filter result will be selected */
						break;
					}
					filter_node = filter_node->next;
				}

				/* select and remove all unwanted nodes */
				config_node = config;
				while (config_node) {
					sibling_in = 0;
					/* go to the first filter sibing node */
					filter_node = filter;
					/* pass all filter sibling nodes */
					while (filter_node) {
						if (!strcmp((char *) filter_node->name, (char *) config_node->name) &&
								!nc_nscmp(filter_node, config_node) &&
								!attrcmp(filter_node, config_node)) {
							/* content match node check */
							if (filter_node->children && (filter_node->children->type == XML_TEXT_NODE) &&
									config_node->children && (config_node->children->type == XML_TEXT_NODE)) {

								/* get filter's text node content ignoring whitespaces */
								if ((content1 = nc_clrwspace((char *) filter_node->children->content)) == NULL ||
										(content2 = nc_clrwspace((char *) config_node->children->content)) == NULL) {
									free(content1);
									free(content2);
									/* internal error - memory allocation failed, do not continue! */
									return 0;
								}
								if (strisempty(content1)) {
									/* we have an empty content match node, so interpret it as a selection node,
									 * which means that it will be included in the filter result
									 */
								} else if (strcmp(content1, content2) != 0) {
									free(content1);
									free(content2);
									/* content match node doesn't match */
									return 0;
								}
								free(content1);
								free(content2);
							}
							sibling_in = 1;
							break;
						}
						filter_node = filter_node->next;
					}
					/* if this config node is not in filter, remove it */
					if (sibling_selection && !sibling_in) {
						delete = config_node;
						config_node = config_node->next;
						xmlUnlinkNode(delete);
						xmlFreeNode(delete);
					} else {
						/* recursively process subtree filter */
						if (filter_node && filter_node->children && (filter_node->children->type == XML_ELEMENT_NODE) &&
								config_node->children && (config_node->children->type == XML_ELEMENT_NODE)) {
							sibling_in = ncxml_subtree_filter(config_node->children, filter_node->children);
						}
						if (sibling_selection && sibling_in == 0) {
							/* subtree is not a content of the filter output */
							delete = config_node;

							/* remeber where to go next */
							config_node = config_node->next;

							/* and remove unwanted subtree */
							xmlUnlinkNode(delete);
							xmlFreeNode(delete);
						} else {
							/* go to the next sibling */
							config_node = config_node->next;
						}
					}
				}
			} else {
				/* only content match node present - all sibling nodes stays */
			}
		}
	} else {
		/* this is containment node (no sibling node is content match node */
		filter_node = filter;
		while (filter_node) {
			if (!strcmp((char *)filter_node->name, (char *)config->name) &&
					!nc_nscmp(filter_node, config) &&
					!attrcmp(filter_node, config)) {
				filter_in = 1;
				break;
			}
			filter_node = filter_node->next;
		}

		if (filter_in == 1) {
			while (config->children && filter_node && filter_node->children &&
					((filter_in = ncxml_subtree_filter(config->children, filter_node->children)) == 0)) {
				filter_node = filter_node->next;
				while (filter_node) {
					if (!strcmp((char *)filter_node->name, (char *)config->name) &&
							!nc_nscmp(filter_node, config) &&
							!attrcmp(filter_node, config)) {
						filter_in = 1;
						break;
					}
					filter_node = filter_node->next;
				}
			}
			if (filter_in == 0) {
				/* subtree is not a content of the filter output */
				delete = config->children;
				xmlUnlinkNode(delete);
				xmlFreeNode(delete);
				delete2 = config;
			}
		} else {
			delete2 = config;
		}
		/* filter next sibling node */
		if (config->next != NULL) {
			if (ncxml_subtree_filter(config->next, filter) == 0) {
				delete = config->next;
				xmlUnlinkNode(delete);
				xmlFreeNode(delete);
			} else {
				filter_in = 1;
			}
		}
		if (delete2) {
			xmlUnlinkNode(delete2);
			xmlFreeNode(delete2);
		}
	}

	return filter_in;
}

int ncxml_filter(xmlNodePtr old, const struct nc_filter* filter, xmlNodePtr *new)
{
	xmlDocPtr result, data_filtered[2] = {NULL, NULL};
	xmlNodePtr filter_item, node;
	int ret = EXIT_FAILURE;

	if (new == NULL || old == NULL || filter == NULL) {
		return EXIT_FAILURE;
	}

	switch (filter->type) {
	case NC_FILTER_SUBTREE:
		if (filter->subtree_filter == NULL) {
			ERROR("%s: invalid filter (%s:%d).", __func__, __FILE__, __LINE__);
			return EXIT_FAILURE;
		}
		data_filtered[0] = xmlNewDoc(BAD_CAST "1.0");
		data_filtered[1] = xmlNewDoc(BAD_CAST "1.0");
		for (filter_item = filter->subtree_filter->children; filter_item != NULL; filter_item = filter_item->next) {
			xmlDocSetRootElement(data_filtered[0], xmlCopyNode(old, 1));
			ncxml_subtree_filter(data_filtered[0]->children, filter_item);
			if (data_filtered[1]->children == NULL) {
				if (data_filtered[0]->children != NULL) {
					/* we have some result */
					node = data_filtered[0]->children;
					xmlUnlinkNode(node);
					xmlDocSetRootElement(data_filtered[1], node);
				}
			} else {
				result = ncxml_merge(data_filtered[0], data_filtered[1], NULL);
				node = data_filtered[0]->children;
				xmlUnlinkNode(node);
				xmlFreeNode(node);
				xmlFreeDoc(data_filtered[1]);
				data_filtered[1] = result;
			}
		}
		if (filter->subtree_filter->children != NULL) {
			if(data_filtered[1]->children != NULL) {
				*new = xmlCopyNode(data_filtered[1]->children, 1);
			} else {
				*new = NULL;
			}
		} else { /* empty filter -> RFC 6241, sec. 6.4.2 - result is empty */
			*new = NULL;
		}
		xmlFreeDoc(data_filtered[0]);
		xmlFreeDoc(data_filtered[1]);
		ret = EXIT_SUCCESS;
		break;
	default:
		ret = EXIT_FAILURE;
		break;
	}

	return ret;
}

int ncds_rollback(ncds_id id)
{
	struct ncds_ds *datastore = datastores_get_ds(id);

	if (datastore == NULL) {
		return (EXIT_FAILURE);
	}

	return (datastore->func.rollback(datastore));
}

/**
 * @brief Check if source and target are same. If url is enabled, checks if source and target urls are same
 * @param rpc
 * @param session
 * @return 
 */
int ncds_is_conflict(const nc_rpc * rpc, const struct nc_session * session)
{
	NC_DATASTORE source, target;
#ifndef DISABLE_URL
	xmlXPathObjectPtr query_source = NULL;
	xmlXPathObjectPtr query_target = NULL;
	xmlChar *nc1 = NULL, *nc2 = NULL;
	int ret;
#endif /* DISABLE_URL */

	source = nc_rpc_get_source(rpc);
	target = nc_rpc_get_target(rpc);

	if(source == target) {
		/* source and target datastore are the same */
#ifndef DISABLE_URL
		/* if they are URLs, check if both URLs point to a single resource */
		if (source == NC_DATASTORE_URL && nc_cpblts_enabled(session, NC_CAP_URL_ID)) {
			query_source = xmlXPathEvalExpression(BAD_CAST "/"NC_NS_BASE10_ID":rpc/*/"NC_NS_BASE10_ID":source/"NC_NS_BASE10_ID":url", rpc->ctxt);
			query_target = xmlXPathEvalExpression(BAD_CAST "/"NC_NS_BASE10_ID":rpc/*/"NC_NS_BASE10_ID":target/"NC_NS_BASE10_ID":url", rpc->ctxt);
			if( (query_source == NULL || query_target == NULL )) {
				return 1;
			}

			nc1 = xmlNodeGetContent(query_source->nodesetval->nodeTab[0]);
			nc2 = xmlNodeGetContent(query_target->nodesetval->nodeTab[0]);
			
			if((nc1 == NULL) || (nc2 == NULL) ){
				ERROR( "Empty source or target in ncds_is_conflict" );
				return 1;
			}
			ret = xmlStrcmp(nc1, nc2);

			/* cleanup */
			xmlFree(nc1);
			xmlFree(nc2);
			xmlXPathFreeObject( query_source );
			xmlXPathFreeObject( query_target );
			return (ret);
		} else {
#else
		{
#endif /* DISABLE_URL */
			/* rpc targets local datastores */
			return 1;
		}
	}
	
	return 0;
}

nc_reply* ncds_apply_rpc(ncds_id id, const struct nc_session* session, const nc_rpc* rpc)
{
	struct nc_err* e = NULL;
	struct ncds_ds* ds = NULL;
	struct nc_filter * filter = NULL;
	char* data = NULL, *config, *model = NULL, *data2, *op_name;
	xmlDocPtr doc1, doc2, doc_merged = NULL, aux_doc;
	int len, dsid, i, j;
	int ret = EXIT_FAILURE;
	nc_reply* reply = NULL, *old_reply = NULL, *new_reply;
	xmlBufferPtr resultbuffer;
	xmlNodePtr aux_node, node;
	NC_OP op;
	xmlDocPtr old = NULL, new = NULL;
	char * old_data = NULL, * new_data;
	NC_DATASTORE source_ds = 0, target_ds = 0;
	struct nacm_rpc *nacm_aux;
	nc_rpc *rpc_aux;
	void * op_input_array;
	xmlNodePtr op_node;
	xmlNodePtr op_input;
	int pos;
	int transapi_callbacks_count;
	const char * rpc_name;
	xmlBufferPtr buf = NULL;
	char *end = NULL, *aux = NULL;
#ifndef DISABLE_VALIDATION
	NC_EDIT_TESTOPT_TYPE testopt;
#endif

#ifndef DISABLE_URL
	xmlXPathObjectPtr url_path = NULL;
	xmlChar *ncontent;
	xmlNodePtr url_remote_node;
	xmlNodePtr url_local_node;
	xmlNodePtr url_tmp_node;
	xmlNodePtr url_tmp_node_next;
	xmlXPathObjectPtr url_model_xpath = NULL;
	xmlChar * url_model_namespace;
	xmlChar * url_model_name;
	xmlDocPtr url_tmp_doc;
	xmlDocPtr url_local_doc;
	xmlChar * url_doc_text;
	char url_test_empty;
	int url_tmpfile;
	xmlNsPtr url_new_ns;
	NC_URL_PROTOCOLS protocol;
#endif /* DISABLE_URL */

	if (rpc == NULL || session == NULL) {
		ERROR("%s: invalid parameter %s", __func__, (rpc==NULL)?"rpc":"session");
		return (NULL);
	}

	dsid = id;

process_datastore:

	ds = datastores_get_ds(dsid);
	if (ds == NULL) {
		return (nc_reply_error(nc_err_new(NC_ERR_OP_FAILED)));
	}

	op = nc_rpc_get_op(rpc);
	/* if transapi used AND operation will affect running repository => store current running content */

	if (ds->transapi.module != NULL
		&& (op == NC_OP_COMMIT || op == NC_OP_COPYCONFIG || (op == NC_OP_EDITCONFIG && (nc_rpc_get_testopt(rpc) != NC_EDIT_TESTOPT_TEST))) &&
		(nc_rpc_get_target(rpc) == NC_DATASTORE_RUNNING)) {

		old_data = ds->func.getconfig(ds, session, NC_DATASTORE_RUNNING, &e);
		if (old_data == NULL || strcmp(old_data, "") == 0) {
			old = xmlNewDoc (BAD_CAST "1.0");
		} else {
			old = xmlReadDoc(BAD_CAST old_data, NULL, NULL, XML_PARSE_NOBLANKS|XML_PARSE_NSCLEAN);
		}
		free(old_data);
		if (old == NULL) {/* cannot get or parse data */
			if (e == NULL) { /* error not set */
				e = nc_err_new(NC_ERR_OP_FAILED);
				nc_err_set(e, NC_ERR_PARAM_MSG, "TransAPI: Failed to get data from RUNNING datastore.");
			}
			return nc_reply_error(e);
		}
	}

	switch (op) {
	case NC_OP_LOCK:
		ret = ds->func.lock(ds, session, nc_rpc_get_target(rpc), &e);
		break;
	case NC_OP_UNLOCK:
		ret = ds->func.unlock(ds, session, nc_rpc_get_target(rpc), &e);
		break;
	case NC_OP_GET:
		data = ds->func.getconfig(ds, session, NC_DATASTORE_RUNNING, &e);

		if (ds->get_state != NULL) {
			/* caller provided callback function to retrieve status data */

			xmlDocDumpMemory(ds->ext_model, (xmlChar**) (&model), &len);
			data2 = ds->get_state(model, data, &e);
			free(model);

			if (e != NULL) {
				/* state data retrieval error */
				free(data);
				break;
			}

			/* merge status and config data */
			doc1 = xmlReadDoc(BAD_CAST data, NULL, NULL, XML_PARSE_NOBLANKS | XML_PARSE_NOERROR | XML_PARSE_NOWARNING);
			doc2 = xmlReadDoc(BAD_CAST data2, NULL, NULL, XML_PARSE_NOBLANKS | XML_PARSE_NOERROR | XML_PARSE_NOWARNING);
			free(data2);
			/* if merge fail (probably one of docs NULL)*/
			if ((doc_merged = ncxml_merge(doc1, doc2, ds->ext_model)) == NULL) {
				/* use only config if not null*/
				if (doc1 != NULL) {
					doc_merged = doc1;
					xmlFreeDoc(doc2);
					/* or only state if not null*/
				} else if (doc2 != NULL) {
					doc_merged = doc2;
					xmlFreeDoc(doc1);
					/* or create empty document to allow further processing */
				} else {
					doc_merged = xmlNewDoc(BAD_CAST "1.0");
					xmlFreeDoc(doc1);
					xmlFreeDoc(doc2);
				}
			} else {
				/* cleanup */
				xmlFreeDoc(doc1);
				xmlFreeDoc(doc2);
			}
		} else {
			data2 = data;
			if (strncmp(data2, "<?xml", 5) == 0) {
				/* We got a "real" XML document. We strip off the
				 * declaration, so the thing below works.
				 *
				 * We just replace that with whitespaces, which is
				 * harmless, but we'll free the correct pointer.
				 */
				end = index(data2, '>');
				if (end != NULL) {
					for (aux = data2; aux <= end; aux++) {
						*aux = ' ';
					}
				} /* else content is corrupted that will be detected by xmlReadDoc() */
			}
			if (asprintf(&data, "<data>%s</data>", data2) == -1) {
				ERROR("asprintf() failed (%s:%d).", __FILE__, __LINE__);
				e = nc_err_new(NC_ERR_OP_FAILED);
				break;
			}
			aux_doc = xmlReadDoc(BAD_CAST data, NULL, NULL, XML_PARSE_NOBLANKS | XML_PARSE_NOERROR | XML_PARSE_NOWARNING);
			if (aux_doc && aux_doc->children) {
				doc_merged = xmlNewDoc(BAD_CAST "1.0");
				for (aux_node = aux_doc->children->children; aux_node != NULL; aux_node = aux_node->next) {
					if (doc_merged->children == NULL) {
						xmlDocSetRootElement(doc_merged, xmlCopyNode(aux_node, 1));
					} else {
						xmlAddSibling(doc_merged->children, xmlCopyNode(aux_node, 1));
					}
				}
				xmlFreeDoc(aux_doc);
			}
			free(data2);
		}
		free(data);

		if (doc_merged == NULL) {
			ERROR("Reading the configuration datastore failed.");
			e = nc_err_new(NC_ERR_OP_FAILED);
			nc_err_set(e, NC_ERR_PARAM_MSG, "Invalid datastore content.");
			break;
		}

		/* process default values */
		if (ds && ds->data_model->xml) {
			ncdflt_default_values(doc_merged, ds->ext_model, rpc->with_defaults);
		}

		/* NACM */
		nacm_check_data_read(doc_merged, rpc->nacm);

		/* dump the result */
		resultbuffer = xmlBufferCreate();
		if (resultbuffer == NULL) {
			ERROR("%s: xmlBufferCreate failed (%s:%d).", __func__, __FILE__, __LINE__);
			e = nc_err_new(NC_ERR_OP_FAILED);
			break;
		}

		/* if filter specified, now is good time to apply it */
		filter = nc_rpc_get_filter(rpc);
		for (aux_node = doc_merged->children; aux_node != NULL; aux_node = aux_node->next) {
			if (filter != NULL) {
				if (ncxml_filter(aux_node, filter, &node) != 0) {
					ERROR("Filter failed.");
					e = nc_err_new(NC_ERR_BAD_ELEM);
					nc_err_set(e, NC_ERR_PARAM_TYPE, "protocol");
					nc_err_set(e, NC_ERR_PARAM_INFO_BADELEM, "filter");
					break;
				}
			} else {
				node = xmlCopyNode(aux_node, 1);
			}
			if (node != NULL) {
				xmlNodeDump(resultbuffer, NULL, node, 2, 1);
				xmlFreeNode(node);
				node = NULL;
			}
		}
		nc_filter_free(filter);
		data = strdup((char *) xmlBufferContent(resultbuffer));
		xmlBufferFree(resultbuffer);
		xmlFreeDoc(doc_merged);

		break;
	case NC_OP_GETCONFIG:
		if ((data = ds->func.getconfig(ds, session, nc_rpc_get_source(rpc), &e)) == NULL) {
			if (e == NULL) {
				ERROR ("%s: Failed to get data from the datastore (%s:%d).", __func__, __FILE__, __LINE__);
				e = nc_err_new(NC_ERR_OP_FAILED);
			}
			break;
		}
		if (strcmp(data, "") == 0) {
			doc_merged = xmlNewDoc(BAD_CAST "1.0");
		} else {
			data2 = data;
			if (asprintf(&data, "<data>%s</data>", data2) == -1) {
				ERROR("asprintf() failed (%s:%d).", __FILE__, __LINE__);
				e = nc_err_new(NC_ERR_OP_FAILED);
				break;
			}
			aux_doc = xmlReadDoc(BAD_CAST data, NULL, NULL, XML_PARSE_NOBLANKS | XML_PARSE_NOERROR | XML_PARSE_NOWARNING);
			if (aux_doc && aux_doc->children) {
				doc_merged = xmlNewDoc(BAD_CAST "1.0");
				for (aux_node = aux_doc->children->children; aux_node != NULL; aux_node = aux_node->next) {
					if (doc_merged->children == NULL) {
						xmlDocSetRootElement(doc_merged, xmlCopyNode(aux_node, 1));
					} else {
						xmlAddSibling(doc_merged->children, xmlCopyNode(aux_node, 1));
					}
				}
				xmlFreeDoc(aux_doc);
			}
			free(data2);
		}
		free(data);

		if (doc_merged == NULL) {
			ERROR("Reading configuration datastore failed.");
			e = nc_err_new(NC_ERR_OP_FAILED);
			nc_err_set(e, NC_ERR_PARAM_MSG, "Invalid datastore content.");
			break;
		}

		/* process default values */
		if (ds && ds->data_model->xml) {
			ncdflt_default_values(doc_merged, ds->ext_model, rpc->with_defaults);
		}

		/* NACM */
		nacm_check_data_read(doc_merged, rpc->nacm);

		/* dump the result */
		resultbuffer = xmlBufferCreate();
		if (resultbuffer == NULL) {
			ERROR("%s: xmlBufferCreate failed (%s:%d).", __func__, __FILE__, __LINE__);
			e = nc_err_new(NC_ERR_OP_FAILED);
			break;
		}

		/* if filter specified, now is good time to apply it */
		for (aux_node = doc_merged->children; aux_node != NULL; aux_node = aux_node->next) {
			if ((filter = nc_rpc_get_filter(rpc)) != NULL) {
				if (ncxml_filter(aux_node, filter, &node) != 0) {
					ERROR("Filter failed.");
					e = nc_err_new(NC_ERR_BAD_ELEM);
					nc_err_set(e, NC_ERR_PARAM_TYPE, "protocol");
					nc_err_set(e, NC_ERR_PARAM_INFO_BADELEM, "filter");
					break;
				}	
			} else {
				node = xmlCopyNode(aux_node, 1);
			}
			if (node != NULL) {
				xmlNodeDump(resultbuffer, NULL, node, 2, 1);
				xmlFreeNode(node);
				node = NULL;
			}
		}
		nc_filter_free(filter);
		data = strdup((char *) xmlBufferContent(resultbuffer));
		xmlBufferFree(resultbuffer);
		xmlFreeDoc(doc_merged);

		break;
	case NC_OP_EDITCONFIG:
	case NC_OP_COPYCONFIG:
		if (ds->type == NCDS_TYPE_EMPTY) {
			/* there is nothing to edit in empty datastore type */
			ret = EXIT_RPC_NOT_APPLICABLE;
			data = NULL;
			break;
		}

		/* check target element */
		if ((target_ds = nc_rpc_get_target(rpc)) == NC_DATASTORE_ERROR) {
			e = nc_err_new(NC_ERR_BAD_ELEM);
			nc_err_set(e, NC_ERR_PARAM_INFO_BADELEM, "target");
			break;
		}
		// check if source datastore is config or url
		if (op == NC_OP_COPYCONFIG && ((source_ds = nc_rpc_get_source(rpc)) != NC_DATASTORE_CONFIG) && ( source_ds != NC_DATASTORE_URL )) {
			if (source_ds == NC_DATASTORE_ERROR) {
				e = nc_err_new(NC_ERR_BAD_ELEM);
				nc_err_set(e, NC_ERR_PARAM_INFO_BADELEM, "source");
				break;
			}
			/* <copy-config> with specified source datastore */
			if ( ncds_is_conflict(rpc, session) ) {
				e = nc_err_new(NC_ERR_INVALID_VALUE);
				nc_err_set(e, NC_ERR_PARAM_MSG, "Both the target and the source identify the same datastore.");
				break;
			}
			config = NULL;
		} else {
			// source is url or config, here starts woodo magic
			/*
			 * config can contain multiple elements on the root level, so
			 * cover it with the <config> element to allow the creation of xml
			 * document
			 */
			
			// if config is config, just return <config> element content. If it is url, download remote file and returm content
			config = nc_rpc_get_config(rpc);
			if (config == NULL) {
				e = nc_err_new(NC_ERR_OP_FAILED);
				break;
			}
			if (strcmp(config, "") == 0) {
				/* config is empty -> ignore rest of magic here,
				 * go to application of the operation and do
				 * delete of the datastore (including running)!
				 */
				goto apply_editcopyconfig;
			}

			if (asprintf(&data, "<config>%s</config>", config) == -1) {
				ERROR("asprintf() failed (%s:%d).", __FILE__, __LINE__);
				e = nc_err_new(NC_ERR_OP_FAILED);
				break;
			}
			free(config);
			config = NULL;
			doc1 = xmlReadDoc(BAD_CAST data, NULL, NULL, XML_PARSE_NOBLANKS | XML_PARSE_NOERROR | XML_PARSE_NOWARNING);
			free(data);
			data = NULL;

			if (doc1 == NULL || doc1->children == NULL || doc1->children->children == NULL) {
				if (doc1 != NULL) {
					xmlFreeDoc(doc1);
				}
				e = nc_err_new(NC_ERR_INVALID_VALUE);
				nc_err_set(e, NC_ERR_PARAM_MSG, "Invalid <config> parameter of the rpc request.");
				break;
			}

			/*
			 * select correct config node for the selected datastore,
			 * it must match the model's namespace and root element name
			 */
			aux_node = get_model_root(doc1->children->children, ds->data_model);
			if (aux_node != NULL) {
				resultbuffer = xmlBufferCreate();
				if (resultbuffer == NULL) {
					ERROR("%s: xmlBufferCreate failed (%s:%d).", __func__, __FILE__, __LINE__);
					e = nc_err_new(NC_ERR_OP_FAILED);
					nc_err_set(e, NC_ERR_PARAM_MSG, "Internal error, see libnetconf error log.");
					break;
				}
				xmlNodeDump(resultbuffer, doc1, aux_node, 2, 1);
				if ((config = strdup((char*) xmlBufferContent(resultbuffer))) == NULL) {
					xmlBufferFree(resultbuffer);
					xmlFreeDoc(doc1);
					ERROR("%s: xmlBufferContent failed (%s:%d)", __func__, __FILE__, __LINE__);
					e = nc_err_new(NC_ERR_OP_FAILED);
					nc_err_set(e, NC_ERR_PARAM_MSG, "Internal error, see libnetconf error log.");
					break;
				}
				/*
				 * now we have config as a valid xml tree with the
				 * single root
				 */
				xmlBufferFree(resultbuffer);
				xmlFreeDoc(doc1);
			} else {
				xmlFreeDoc(doc1);
				/* request is not intended for this device */
				ret = EXIT_RPC_NOT_APPLICABLE;
				data = NULL;
				break;
			}

			/* do some work in case of used with-defaults capability */
			if (rpc->with_defaults & NCWD_MODE_ALL_TAGGED) {
				/* if report-all-tagged mode is supported, 'default'
				 * attribute with 'true' or '1' value can appear and we
				 * have to check that the element's value is equal to the
				 * default value. If it is, the element is removed and
				 * is supposed to be default, otherwise the
				 * invalid-value error reply must be returned.
				 */
				doc1 = xmlReadDoc(BAD_CAST config, NULL, NULL, XML_PARSE_NOBLANKS | XML_PARSE_NOERROR | XML_PARSE_NOWARNING);
				free(config);

				if (ncdflt_default_clear(doc1, ds->ext_model) != EXIT_SUCCESS) {
					e = nc_err_new(NC_ERR_INVALID_VALUE);
					nc_err_set(e, NC_ERR_PARAM_MSG, "with-defaults capability failure");
					break;
				}
				xmlDocDumpFormatMemory(doc1, (xmlChar**) (&config), &len, 1);
				xmlFreeDoc(doc1);
			}
		}
apply_editcopyconfig:
		/* perform the operation */
		if (op == NC_OP_EDITCONFIG) {
			ret = ds->func.editconfig(ds, session, rpc, target_ds, config, nc_rpc_get_defop(rpc), nc_rpc_get_erropt(rpc), &e);
#ifndef DISABLE_VALIDATION
			if (ret == EXIT_SUCCESS) {
				/* process test option if set */
				switch (testopt = nc_rpc_get_testopt(rpc)) {
				case NC_EDIT_TESTOPT_TEST:
				case NC_EDIT_TESTOPT_TESTSET:
					/* validate the result */
					ret = apply_rpc_validate_(ds, session, target_ds, NULL, &e);

					if (testopt == NC_EDIT_TESTOPT_TEST || ret == EXIT_FAILURE) {
						/*
						 * revert changes in the datastore:
						 * only test was required or error occurred
						 */
						ds->func.rollback(ds);
					}

					break;
				default:
					/* continue without validation */
					break;
				}
			}
#endif
		} else if (op == NC_OP_COPYCONFIG) {
#ifndef DISABLE_URL
			if(source_ds == NC_DATASTORE_URL ) {
				// if source is url, change source type to config
				source_ds = NC_DATASTORE_CONFIG;
				if(target_ds == NC_DATASTORE_URL){
					// if target is url, prepare document content
					if (asprintf(&config, "<?xml version=\"1.0\"?><config xmlns=\""NC_NS_BASE10"\">%s</config>", config) == -1) {
						ERROR("asprintf() failed (%s:%d).", __FILE__, __LINE__);
						config = NULL;
					}
				}
			}
			if (target_ds == NC_DATASTORE_URL && nc_cpblts_enabled(session, NC_CAP_URL_ID)) {
				//get target url
				url_path = xmlXPathEvalExpression(BAD_CAST "/"NC_NS_BASE10_ID":rpc/*/"NC_NS_BASE10_ID":target/"NC_NS_BASE10_ID":url", rpc->ctxt);
				if (url_path == NULL || xmlXPathNodeSetIsEmpty(url_path->nodesetval)) {
					ERROR("%s: unable to get URL path from <copy-config> request.", __func__);
					ret = EXIT_FAILURE;
					break;
				}
				ncontent = xmlNodeGetContent(url_path->nodesetval->nodeTab[0]);
				protocol = nc_url_get_protocol((char*)ncontent);
				if (protocol == 0) {
					ERROR("%s: unknown protocol", __func__);
					return (NULL);
				}
				if (!nc_url_is_enabled(protocol)) {
					ERROR("%s: protocol not suported", __func__);
					return (NULL);
				}

				switch (source_ds) {
				case NC_DATASTORE_CONFIG:
					// source datastore is config (or url), so just upload file
					ret = nc_url_upload(config, (char*)ncontent);
					break;
				case NC_DATASTORE_RUNNING:
				case NC_DATASTORE_STARTUP:
				case NC_DATASTORE_CANDIDATE:
					/** Woodoo magic.
					 * If target is URL we have problem, because ncds_apply_rpc2all is calling ncds_apply_rpc for
					 * each datastore -> remote file would be overwriten everytime. So solution is to download
					 * remote file, make document from it and add current datastore configuration data to documtent and
					 * then upload it. Problem is if remote file is not empty (it contains data from datastores we does not have).
					 * Then data would merge and we will have merged wanted data with non-wanted data from remote file before editing.
					 * Thats FEATURE, not bug!!!. I reccomend to call ncds_apply_rpc2all and before that use delete-config on remote file.
					 */
					// get data from remote file
					if ((url_tmpfile = nc_url_open((char*) ncontent)) < 0) { // remote file is empty or does not exists
						// create empty document with <config> root element
						url_tmp_doc = xmlNewDoc(BAD_CAST "1.0");
						url_remote_node = xmlNewNode(NULL, BAD_CAST "config");
						if((url_new_ns = xmlNewNs(url_remote_node, BAD_CAST NC_NS_BASE10, NULL)) == NULL){
							ERROR("%s: error while creating namespace to <config> node", __func__);
						}
						xmlSetNs(url_remote_node, url_new_ns);
						xmlDocSetRootElement(url_tmp_doc, url_remote_node);
					} else {
						if (read(url_tmpfile, &url_test_empty, 1) > 0){ // check if file is empty
							// file is not empty
							lseek(url_tmpfile, 0, SEEK_SET);
							if ((url_tmp_doc = xmlReadFd(url_tmpfile, NULL, NULL, 0)) == NULL ) { 
								close(url_tmpfile);
								ERROR("%s: error reading from tmp file", __func__);
								return (NULL);
							}
							close(url_tmpfile);
							url_remote_node = xmlDocGetRootElement(url_tmp_doc);
							if (xmlStrcmp(BAD_CAST "config", url_remote_node->name) != 0) {
								ERROR("%s: no config data in remote file", __func__);
								return (NULL);
							}

							/**
							 * first we remove all entries from "remote" document which match enabled data models
							 * this will prevent us from having multiple datastore configurations
                             */
							// get data models
							url_model_xpath = xmlXPathEvalExpression(BAD_CAST "/"NC_NS_YIN_ID":module/"NC_NS_YIN_ID":namespace", ds->data_model->ctxt);
							url_model_namespace = xmlGetProp( url_model_xpath->nodesetval->nodeTab[0], (xmlChar*)"uri" );
							
							xmlXPathFreeObject(url_model_xpath);
							url_model_xpath = xmlXPathEvalExpression(BAD_CAST "/"NC_NS_YIN_ID":module/"NC_NS_YIN_ID":container", ds->data_model->ctxt);
							url_model_name = xmlGetProp(url_model_xpath->nodesetval->nodeTab[0], (xmlChar*)"name");
							xmlXPathFreeObject(url_model_xpath);


							// remove all remote entries which match data models from datastore
							url_tmp_node = url_remote_node->children;
							while (url_tmp_node != NULL) {
								url_tmp_node_next = url_tmp_node->next;
								if (xmlStrcmp(url_tmp_node->name, url_model_name) == 0 && 
										(xmlStrcmp(url_tmp_node->ns->href, url_model_namespace) == 0)) {
									xmlUnlinkNode(url_tmp_node);
									xmlFreeNode(url_tmp_node);
								}

								url_tmp_node = url_tmp_node_next;
							}
							xmlFree(url_model_name);
							xmlFree(url_model_namespace);
							
						} else {
							// file is empty, create new document with root <config> element
							url_tmp_doc = xmlNewDoc(BAD_CAST "1.0");
							url_remote_node = xmlNewNode(NULL, BAD_CAST "config");
							xmlDocSetRootElement(url_tmp_doc, url_remote_node);
						}
					}
					
					config = ds->func.getconfig( ds, session, source_ds, &e );
					if (asprintf(&config, "<?xml version=\"1.0\"?><config xmlns=\""NC_NS_BASE10"\">%s</config>", config) == -1) {
						ERROR("asprintf() failed (%s:%d).", __FILE__, __LINE__);
						config = NULL;
					}
					
					// copy local data to "remote" document
					url_local_doc = xmlParseMemory(config, strlen(config));
					url_local_node = xmlDocGetRootElement( url_local_doc );
					url_tmp_node = url_local_node->children;
					while (url_tmp_node != NULL) {
						url_tmp_node_next = url_tmp_node->next;
						xmlAddChild(url_remote_node, url_tmp_node);
						url_tmp_node = url_tmp_node_next;
					}
					
					
					xmlDocDumpMemory( url_tmp_doc, &url_doc_text, NULL );
					nc_url_upload((char*) url_doc_text, (char*) ncontent);

					xmlFreeDoc(url_tmp_doc);
	
					
					break;
				default:
					ERROR("%s: invalid source datastore for URL target", __func__);
					break;
				}
				xmlFree(ncontent);
				xmlXPathFreeObject(url_path);
				
				ret = EXIT_SUCCESS;
			} else {
#else
			{
#endif /* DISABLE_URL */
				ret = ds->func.copyconfig(ds, session, rpc, target_ds, source_ds, config, &e);
			}
		} else {
			ret = EXIT_FAILURE;
		}
		free(config);

#ifndef DISABLE_NOTIFICATIONS
		/* log the event */
		if (ret == EXIT_SUCCESS && (target_ds == NC_DATASTORE_RUNNING || target_ds == NC_DATASTORE_STARTUP)) {
			ncntf_event_new(-1, NCNTF_BASE_CFG_CHANGE, target_ds, NCNTF_EVENT_BY_USER, session);
		}
#endif /* DISABLE_NOTIFICATIONS */

		break;
	case NC_OP_DELETECONFIG:
		if (ds->type == NCDS_TYPE_EMPTY) {
			/* there is nothing to edit in empty datastore type */
			ret = EXIT_RPC_NOT_APPLICABLE;
			data = NULL;
			break;
		}

		if (nc_rpc_get_target(rpc) == NC_DATASTORE_RUNNING) {
			/* can not delete running */
			e = nc_err_new(NC_ERR_OP_FAILED);
			nc_err_set(e, NC_ERR_PARAM_MSG, "Cannot delete a running datastore.");
			break;
		}
		target_ds  = nc_rpc_get_target(rpc);
#ifndef DISABLE_URL
		if (target_ds == NC_DATASTORE_URL && nc_cpblts_enabled(session, NC_CAP_URL_ID)) {
			url_path = xmlXPathEvalExpression(BAD_CAST "/"NC_NS_BASE10_ID":rpc/"NC_NS_BASE10_ID":delete-config/"NC_NS_BASE10_ID":target/"NC_NS_BASE10_ID":url", rpc->ctxt);
			if (url_path == NULL || xmlXPathNodeSetIsEmpty(url_path->nodesetval)) {
				ERROR("%s: unable to get URL path from <delete-config> request.", __func__);
				ret = EXIT_FAILURE;
				break;
			}
			ncontent = xmlNodeGetContent(url_path->nodesetval->nodeTab[0]);
			protocol = nc_url_get_protocol((char*)ncontent);
			if (protocol == 0) {
				ERROR("%s: unknown protocol", __func__);
				return (NULL );
			}
			if (!(protocol)) {
				ERROR("%s: protocol not suported", __func__);
				return (NULL );
			}

			ret = nc_url_delete_config((char*)ncontent);
			xmlFree(ncontent);
			xmlXPathFreeObject(url_path);
		} else {
#else
		{
#endif /* DISABLE_URL */
			ret = ds->func.deleteconfig(ds, session, target_ds, &e);
		}
#ifndef DISABLE_NOTIFICATIONS
		/* log the event */
		if (ret == EXIT_SUCCESS && (target_ds == NC_DATASTORE_RUNNING || target_ds == NC_DATASTORE_STARTUP)) {
			ncntf_event_new(-1, NCNTF_BASE_CFG_CHANGE, target_ds, NCNTF_EVENT_BY_USER, session);
		}
#endif /* DISABLE_NOTIFICATIONS */

		break;
	case NC_OP_COMMIT:
		/* \todo check somehow, that candidate is not locked by another session */

		if (ds->type == NCDS_TYPE_EMPTY) {
			/* there is nothing to edit in empty datastore type */
			ret = EXIT_RPC_NOT_APPLICABLE;
			data = NULL;
			break;
		}

		if (nc_cpblts_enabled (session, NC_CAP_CANDIDATE_ID)) {
			ret = ds->func.copyconfig (ds, session, rpc, NC_DATASTORE_RUNNING, NC_DATASTORE_CANDIDATE, NULL, &e);

#ifndef DISABLE_NOTIFICATIONS
			/* log the event */
			if (ret == EXIT_SUCCESS) {
				ncntf_event_new (-1, NCNTF_BASE_CFG_CHANGE, NC_DATASTORE_RUNNING, NCNTF_EVENT_BY_USER, session);
			}
#endif /* DISABLE_NOTIFICATIONS */

		} else {
			e = nc_err_new (NC_ERR_OP_NOT_SUPPORTED);
			ret = EXIT_FAILURE;
		}
		break;
	case NC_OP_DISCARDCHANGES:
		if (ds->type == NCDS_TYPE_EMPTY) {
			/* there is nothing to edit in empty datastore type */
			ret = EXIT_RPC_NOT_APPLICABLE;
			data = NULL;
			break;
		}

		if (nc_cpblts_enabled (session, NC_CAP_CANDIDATE_ID)) {
			/* NACM - no datastore permissions are needed,
			 * so create a copy of the rpc and remove NACM structure
			 */
			rpc_aux = nc_msg_dup((struct nc_msg*)rpc);
			nacm_aux = rpc_aux->nacm;
			rpc_aux->nacm = NULL;
			ret = ds->func.copyconfig(ds, session, rpc_aux, NC_DATASTORE_CANDIDATE, NC_DATASTORE_RUNNING, NULL, &e);
			rpc_aux->nacm = nacm_aux;
			nc_rpc_free(rpc_aux);
		} else {
			e = nc_err_new (NC_ERR_OP_NOT_SUPPORTED);
			ret = EXIT_FAILURE;
		}
		break;
	case NC_OP_GETSCHEMA:
		if (nc_cpblts_enabled (session, NC_CAP_MONITORING_ID)) {
			if (dsid == NCDS_INTERNAL_ID) {
				if ((data = get_schema (rpc, &e)) == NULL) {
					ret = EXIT_FAILURE;
				} else {
					ret = EXIT_SUCCESS;
				}
			} else {
				data = strdup ("");
				ret = EXIT_SUCCESS;
			}
		} else {
			e = nc_err_new (NC_ERR_OP_NOT_SUPPORTED);
			ret = EXIT_FAILURE;
		}
		break;
#ifndef DISABLE_VALIDATION
	case NC_OP_VALIDATE:
		ret = apply_rpc_validate(ds, session, rpc, &e);
		break;
#endif
	case NC_OP_UNKNOWN:
		/* get operation name */
		op_name = nc_rpc_get_op_name (rpc);
		/* prepare for case RPC is not supported by this datastore */
		reply = NCDS_RPC_NOT_APPLICABLE;
		/* go through all RPC implemented by datastore */
		if (ds->transapi.module) {
			if (ds->transapi.libxml2) {
				transapi_callbacks_count = ds->transapi.rpc_clbks.rpc_clbks_xml->callbacks_count;
			} else {
				transapi_callbacks_count = ds->transapi.rpc_clbks.rpc_clbks->callbacks_count;
			}
			for (i=0; i<transapi_callbacks_count; i++) {
				/* find matching rpc and call rpc callback function */
				if (ds->transapi.libxml2) {
					rpc_name = ds->transapi.rpc_clbks.rpc_clbks_xml->callbacks[i].name;
				} else {
					rpc_name = ds->transapi.rpc_clbks.rpc_clbks->callbacks[i].name;
				}
				if (strcmp(op_name, rpc_name) == 0) {
					/* create array of input parameters */
					if (ds->transapi.libxml2) {
						op_input_array = calloc(ds->transapi.rpc_clbks.rpc_clbks_xml->callbacks[i].arg_count, sizeof (xmlNodePtr));
					} else {
						op_input_array = calloc(ds->transapi.rpc_clbks.rpc_clbks->callbacks[i].arg_count, sizeof (char *));
						buf = xmlBufferCreate();
					}
					/* get operation node */
					op_node = ncxml_rpc_get_op_content(rpc);
					op_input = op_node->children;
					while (op_input) {
						if (op_input->type == XML_ELEMENT_NODE) {
							/* find position of this parameter */
							pos = 0;
							if (ds->transapi.libxml2) {
								while (pos < ds->transapi.rpc_clbks.rpc_clbks_xml->callbacks[i].arg_count) {
									if (xmlStrEqual(BAD_CAST ds->transapi.rpc_clbks.rpc_clbks_xml->callbacks[i].arg_order[pos], op_input->name)) {
										/* store copy of node to position */
										((xmlNodePtr*)op_input_array)[pos] = xmlCopyNode(op_input, 1);
										break;
									}
									pos++;
								}
								/* input node with this name not found in model defined inputs of RPC */
								if (pos == ds->transapi.rpc_clbks.rpc_clbks_xml->callbacks[i].arg_count) {
									WARN("%s: input parameter %s not defined for RPC %s",__func__, op_input->name, ds->transapi.rpc_clbks.rpc_clbks_xml->callbacks[i].name);
								}
							} else {

								while (pos < ds->transapi.rpc_clbks.rpc_clbks->callbacks[i].arg_count) {
									if (xmlStrEqual(BAD_CAST ds->transapi.rpc_clbks.rpc_clbks->callbacks[i].arg_order[pos], op_input->name)) {
										/* store copy of node to position */
										xmlNodeDump(buf, rpc->doc, op_input, 1, 0);
										((char**)op_input_array)[pos] = strdup((char*)xmlBufferContent(buf));
										xmlBufferEmpty(buf);
										break;
									}
									pos++;
								}
								/* input node with this name not found in model defined inputs of RPC */
								if (pos == ds->transapi.rpc_clbks.rpc_clbks->callbacks[i].arg_count) {
									WARN("%s: input parameter %s not defined for RPC %s",__func__, op_input->name, ds->transapi.rpc_clbks.rpc_clbks->callbacks[i].name);
								}
							}
						}
						op_input = op_input->next;
					}

					/* call RPC callback function */
					VERB("Calling %s RPC function\n", rpc_name);
					if (ds->transapi.libxml2) {
						reply = ds->transapi.rpc_clbks.rpc_clbks_xml->callbacks[i].func(op_input_array);
						/* clean array */
						for (j=0; j<ds->transapi.rpc_clbks.rpc_clbks_xml->callbacks[i].arg_count; j++) {
							xmlFreeNode(((xmlNodePtr*)op_input_array)[j]);
						}
					} else {
						xmlBufferFree(buf);
						reply = ds->transapi.rpc_clbks.rpc_clbks->callbacks[i].func(op_input_array);
						/* clean array */
						for (j=0; j<ds->transapi.rpc_clbks.rpc_clbks->callbacks[i].arg_count; j++) {
							free(((char**)op_input_array)[j]);
						}
					}
					free (op_input_array);
					/* end RPC search, there can be only one RPC with name == op_name */
					break;
				}
			}
		}

		free(op_name);
		break;
	default:
		ERROR("%s: unsupported NETCONF operation requested.", __func__);
		return (nc_reply_error (nc_err_new (NC_ERR_OP_NOT_SUPPORTED)));
		break;
	}

	/* if reply was not already created */
	if (reply == NULL) {
		if (e != NULL) {
			/* operation failed and error is filled */
			reply = nc_reply_error(e);
		} else if (data == NULL && ret != EXIT_SUCCESS) {
			if (ret == EXIT_RPC_NOT_APPLICABLE) {
				/* operation can not be performed on this datastore */
				reply = NCDS_RPC_NOT_APPLICABLE;
			} else {
				/* operation failed, but no additional information is provided */
				reply = nc_reply_error(nc_err_new(NC_ERR_OP_FAILED));
			}
		} else {
			if (data != NULL) {
				reply = nc_reply_data(data);
				free(data);
			} else {
				reply = nc_reply_ok();
			}
		}
	}

<<<<<<< HEAD
	/* if transapi used, rpc affected running and succeeded, get its actual content */
	/* find differences and call functions */
=======
	/* if transapi used, rpc affected running and succeeded get its actual content */
	/*
	 * skip transapi if <edit-config> was performed with test-option set
	 * to test-only value
	 */
>>>>>>> abc9e2df
	if (ds->transapi.module != NULL
		&& (op == NC_OP_COMMIT || op == NC_OP_COPYCONFIG || (op == NC_OP_EDITCONFIG && (nc_rpc_get_testopt(rpc) != NC_EDIT_TESTOPT_TEST))) &&
		(nc_rpc_get_target(rpc) == NC_DATASTORE_RUNNING && nc_reply_get_type(reply) == NC_REPLY_OK)) {

		/* find differences and call functions */
		new_data = ds->func.getconfig(ds, session, NC_DATASTORE_RUNNING, &e);
		if (new_data == NULL || strcmp(new_data, "") == 0) {
			new = xmlNewDoc (BAD_CAST "1.0");
		} else {
			new = xmlReadDoc(BAD_CAST new_data, NULL, NULL, XML_PARSE_NOBLANKS|XML_PARSE_NSCLEAN);
		}
		free (new_data);
		if (new == NULL) { /* cannot get or parse data */
			if (e == NULL) {/* error not set */
				e = nc_err_new(NC_ERR_OP_FAILED);
				nc_err_set(e, NC_ERR_PARAM_MSG, "TransAPI: Failed to get data from RUNNING datastore.");
			}
			nc_reply_free(reply);
			reply = nc_reply_error(e);
		} else {
			if (ds->transapi.libxml2) {
				ret = transapi_xml_running_changed(ds->transapi.data_clbks.data_clbks_xml, ds->transapi.ns_mapping, old, new, ds->data_model->model_tree); /* device does not accept changes */
			} else {
				ret = transapi_running_changed(ds->transapi.data_clbks.data_clbks, ds->transapi.ns_mapping, old, new, ds->data_model->model_tree); /* device does not accept changes */
			}
			if (ret) {
				e = nc_err_new(NC_ERR_OP_FAILED);
				nc_err_set(e, NC_ERR_PARAM_MSG, "Failed to apply configuration changes to device.");
				nc_reply_free(reply);
				reply = nc_reply_error(e);
			}
		}

<<<<<<< HEAD
		// TODO!! save the possibly modified configuration in new

		xmlFreeDoc (old);
=======
>>>>>>> abc9e2df
		xmlFreeDoc (new);
	}
	xmlFreeDoc (old);

	if (id == NCDS_INTERNAL_ID) {
		if (old_reply == NULL) {
			old_reply = reply;
		} else if (old_reply != NCDS_RPC_NOT_APPLICABLE || reply != NCDS_RPC_NOT_APPLICABLE){
			if ((new_reply = nc_reply_merge(2, old_reply, reply)) == NULL) {
				if (nc_reply_get_type(old_reply) == NC_REPLY_ERROR) {
					return (old_reply);
				} else if (nc_reply_get_type(reply) == NC_REPLY_ERROR) {
					return (reply);
				} else {
					return (nc_reply_error(nc_err_new(NC_ERR_OP_FAILED)));
				}
			}
			old_reply = reply = new_reply;
		}
		dsid++;
		if (dsid < internal_ds_count) {
			e = NULL;
			reply = NULL;
			goto process_datastore;
		}
	}

	return (reply);
}

nc_reply* ncds_apply_rpc2all(struct nc_session* session, const nc_rpc* rpc, ncds_id* ids[])
{
	struct ncds_ds_list* ds, *ds_rollback;
	nc_reply *old_reply = NULL, *new_reply = NULL, *reply = NULL;
	int id_i = 0;
	char *op_name, *op_namespace;
	NC_EDIT_ERROPT_TYPE erropt = 0;
	NC_RPC_TYPE req_type;

	if (rpc == NULL || session == NULL) {
		ERROR("%s: invalid parameter %s", __func__, (rpc==NULL)?"rpc":"session");
		return (NULL);
	}

	req_type = nc_rpc_get_type(rpc);
	if (nc_rpc_get_op(rpc) == NC_OP_EDITCONFIG) {
		erropt = nc_rpc_get_erropt(rpc);
	}

	/* check that we have a valid definition of the requested RPC */
	op_name = nc_rpc_get_op_name(rpc);
	op_namespace = nc_rpc_get_op_namespace(rpc);
	if (ncds_get_model_operation(op_name, op_namespace) == NULL) {
		/* rpc operation is not defined in any known module */
		ERROR("%s: unsupported NETCONF operation (%s) requested.", __func__, op_name);
		free(op_name);
		free(op_namespace);
		return (nc_reply_error(nc_err_new (NC_ERR_OP_NOT_SUPPORTED)));
	}
	free(op_namespace);
	free(op_name);

	if (ids != NULL) {
		*ids = ncds.datastores_ids;
	}

	
	for (ds = ncds.datastores; ds != NULL; ds = ds->next) {
		/* skip internal datastores */
		if (ds->datastore->id > 0 && ds->datastore->id < internal_ds_count) {
			continue;
		}

		/* apply RPC on a single datastore */
		reply = ncds_apply_rpc(ds->datastore->id, session, rpc);
		if (ids != NULL && reply != NCDS_RPC_NOT_APPLICABLE) {
			ncds.datastores_ids[id_i] = ds->datastore->id;
			id_i++;
			ncds.datastores_ids[id_i] = -1; /* terminating item */
		}

		/* merge results from the previous runs */
		if (old_reply == NULL) {
			old_reply = reply;
		} else if (old_reply != NCDS_RPC_NOT_APPLICABLE || reply != NCDS_RPC_NOT_APPLICABLE) {
			if ((new_reply = nc_reply_merge(2, old_reply, reply)) == NULL) {
				if (nc_reply_get_type(old_reply) == NC_REPLY_ERROR) {
					return (old_reply);
				} else if (nc_reply_get_type(reply) == NC_REPLY_ERROR) {
					return (reply);
				} else {
					return (nc_reply_error(nc_err_new(NC_ERR_OP_FAILED)));
				}
			}
			old_reply = reply = new_reply;
		}

		if (reply != NCDS_RPC_NOT_APPLICABLE && nc_reply_get_type(reply) == NC_REPLY_ERROR) {
			if (req_type == NC_RPC_DATASTORE_WRITE) {
				if (erropt == NC_EDIT_ERROPT_STOP) {
					return (reply);
				} else if (erropt == NC_EDIT_ERROPT_NOTSET || erropt == NC_EDIT_ERROPT_ROLLBACK) {
					/* rollback previously changed datastores */
					for (ds_rollback = ncds.datastores; ds_rollback != ds; ds_rollback = ds_rollback->next) {
						ds_rollback->datastore->func.rollback(ds_rollback->datastore);
					}
					return (reply);
				}
			} else if (req_type == NC_RPC_DATASTORE_READ) {
				return (reply);
			}
		}
	}
	
	return (reply);
}

void ncds_break_locks(const struct nc_session* session)
{
	struct ncds_ds_list * ds;
	struct nc_err * e = NULL;
	/* maximum is 3 locks (one for every datastore type) */
	struct nc_session * sessions[3];
	const struct ncds_lockinfo * lockinfo;
	int number_sessions = 0, i, j;
	NC_DATASTORE ds_type[3] = {NC_DATASTORE_CANDIDATE, NC_DATASTORE_RUNNING, NC_DATASTORE_STARTUP};
	struct nc_cpblts * cpblts;

	if (session == NULL) {
		/* if session NULL, get all sessions that hold lock from first file datastore */
		ds = ncds.datastores;
		/* find first file datastore */
		while (ds != NULL && ds->datastore != NULL && ds->datastore->type != NCDS_TYPE_FILE) {
			ds = ds->next;
		}
		if (ds != NULL) {
			/* if there is one */
			/* get default capabilities for dummy sessions */
			cpblts = nc_session_get_cpblts_default();
			for (i=0; i<3; i++) {
				if ((lockinfo = ncds_file_lockinfo (ds->datastore, ds_type[i])) != NULL) {
					if (lockinfo->sid != NULL && strcmp (lockinfo->sid, "") != 0) {
						/* create dummy session with session ID used to lock datastore */
						sessions[number_sessions++] = nc_session_dummy(lockinfo->sid, "dummy", NULL, cpblts);
					}
				}
			}
			nc_cpblts_free(cpblts);
		}
	} else {
		/* plain old single session break locks */
		number_sessions = 1;
		sessions[0] = (struct nc_session*)session;
	}

	/* for all prepared sessions */
	for (i=0; i<number_sessions; i++) {
		ds = ncds.datastores;
		/* every datastore */
		while (ds) {
			if (ds->datastore) {
				/* and every datastore type */
				for (j=0; j<3; j++) {
					/* try to unlock datastore */
					ds->datastore->func.unlock(ds->datastore, sessions[i], ds_type[j], &e);
					if (e) {
						nc_err_free(e);
						e = NULL;
					}
				}
			}
			ds = ds->next;
		}
	}

	/* clean created dummy sessions */
	if (session == NULL) {
		for (i=0; i<number_sessions; i++) {
			nc_session_free(sessions[i]);
		}
	}

	return;
}

const struct data_model* ncds_get_model_data(const char* namespace)
{
	struct model_list* listitem;
	struct data_model *model = NULL;

	if (namespace == NULL) {
		return (NULL);
	}

	for (listitem = models_list; listitem != NULL; listitem = listitem->next) {
		if (listitem->model->namespace != NULL && strcmp(listitem->model->namespace, namespace) == 0) {
			/* namespace matches */
			model = listitem->model;
			break;
		}
	}

	if (model != NULL) {
		/* model found */
		return (model);
	}

	/* model not found */
	return (NULL);
}

const struct data_model* ncds_get_model_operation(const char* operation, const char* namespace)
{
	const struct data_model *model = NULL;
	int i;

	if (operation == NULL || namespace == NULL) {
		return (NULL);
	}

	model = ncds_get_model_data(namespace);
	if (model != NULL && model->rpcs != NULL ) {
		for (i = 0; model->rpcs[i] != NULL ; i++) {
			if (strcmp(model->rpcs[i], operation) == 0) {
				/* operation definition found */
				return (model);
			}
		}
	}

	/* oepration definition not found */
	return (NULL);
}

const struct data_model* ncds_get_model_notification(const char* notification, const char* namespace)
{
	const struct data_model *model = NULL;
	int i;

	if (notification == NULL || namespace == NULL) {
		return (NULL);
	}

	model = ncds_get_model_data(namespace);
	if (model != NULL && model->notifs != NULL ) {
		for (i = 0; model->notifs[i] != NULL ; i++) {
			if (strcmp(model->notifs[i], notification) == 0) {
				/* notification definition found */
				return (model);
			}
		}
	}

	/* notification definition not found */
	return (NULL);
}<|MERGE_RESOLUTION|>--- conflicted
+++ resolved
@@ -4470,16 +4470,11 @@
 		}
 	}
 
-<<<<<<< HEAD
-	/* if transapi used, rpc affected running and succeeded, get its actual content */
-	/* find differences and call functions */
-=======
 	/* if transapi used, rpc affected running and succeeded get its actual content */
 	/*
 	 * skip transapi if <edit-config> was performed with test-option set
 	 * to test-only value
 	 */
->>>>>>> abc9e2df
 	if (ds->transapi.module != NULL
 		&& (op == NC_OP_COMMIT || op == NC_OP_COPYCONFIG || (op == NC_OP_EDITCONFIG && (nc_rpc_get_testopt(rpc) != NC_EDIT_TESTOPT_TEST))) &&
 		(nc_rpc_get_target(rpc) == NC_DATASTORE_RUNNING && nc_reply_get_type(reply) == NC_REPLY_OK)) {
@@ -4513,15 +4508,9 @@
 			}
 		}
 
-<<<<<<< HEAD
-		// TODO!! save the possibly modified configuration in new
-
-		xmlFreeDoc (old);
-=======
->>>>>>> abc9e2df
-		xmlFreeDoc (new);
 	}
 	xmlFreeDoc (old);
+	old = NULL;
 
 	if (id == NCDS_INTERNAL_ID) {
 		if (old_reply == NULL) {
