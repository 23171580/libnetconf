--- conflicted
+++ resolved
@@ -103,11 +103,7 @@
 #define NC_CAP_VALIDATE11_ID    "urn:ietf:params:netconf:capability:validate:1.1"
 #define NC_CAP_MONITORING_ID    "urn:ietf:params:xml:ns:yang:ietf-netconf-monitoring"
 #define NC_CAP_WITHDEFAULTS_ID  "urn:ietf:params:netconf:capability:with-defaults:1.0"
-<<<<<<< HEAD
-#define NC_CAP_YANG_ID          "urn:ietf:params:xml:ns:yang:1"
 #define NC_CAP_URL_ID           "urn:ietf:params:netconf:capability:url:1.0"
-=======
->>>>>>> ee867558
 
 #define NC_NS_WITHDEFAULTS      "urn:ietf:params:xml:ns:yang:ietf-netconf-with-defaults"
 #define NC_NS_WITHDEFAULTS_ID   "wd"
