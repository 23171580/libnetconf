--- conflicted
+++ resolved
@@ -58,12 +58,8 @@
 #include "messages_internal.h"
 #include "with_defaults.h"
 #include "nacm.h"
-<<<<<<< HEAD
 #include "url_internal.h"
-#include "session.h"
-=======
 #include "datastore.h"
->>>>>>> ee867558
 
 static const char rcsid[] __attribute__((used)) ="$Id: "__FILE__": "RCSID" $";
 
