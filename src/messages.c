/**
 * \file messages.c
 * \author Radek Krejci <rkrejci@cesnet.cz>
 * \brief Implementation of functions to create NETCONF messages.
 *
 * Copyright (C) 2012 CESNET, z.s.p.o.
 *
 * Redistribution and use in source and binary forms, with or without
 * modification, are permitted provided that the following conditions
 * are met:
 * 1. Redistributions of source code must retain the above copyright
 *    notice, this list of conditions and the following disclaimer.
 * 2. Redistributions in binary form must reproduce the above copyright
 *    notice, this list of conditions and the following disclaimer in
 *    the documentation and/or other materials provided with the
 *    distribution.
 * 3. Neither the name of the Company nor the names of its contributors
 *    may be used to endorse or promote products derived from this
 *    software without specific prior written permission.
 *
 * ALTERNATIVELY, provided that this notice is retained in full, this
 * product may be distributed under the terms of the GNU General Public
 * License (GPL) version 2 or later, in which case the provisions
 * of the GPL apply INSTEAD OF those given above.
 *
 * This software is provided ``as is, and any express or implied
 * warranties, including, but not limited to, the implied warranties of
 * merchantability and fitness for a particular purpose are disclaimed.
 * In no event shall the company or contributors be liable for any
 * direct, indirect, incidental, special, exemplary, or consequential
 * damages (including, but not limited to, procurement of substitute
 * goods or services; loss of use, data, or profits; or business
 * interruption) however caused and on any theory of liability, whether
 * in contract, strict liability, or tort (including negligence or
 * otherwise) arising in any way out of the use of this software, even
 * if advised of the possibility of such damage.
 *
 */

#define _GNU_SOURCE
#define _BSD_SOURCE
#include <stdlib.h>
#include <stdio.h>
#include <string.h>
#include <errno.h>
<<<<<<< HEAD
#include <time.h>
=======
#include <stdarg.h>
>>>>>>> 0af5b0ca

#include <libxml/tree.h>
#include <libxml/xpath.h>
#include <libxml/xpathInternals.h>

#include "messages.h"
#include "netconf_internal.h"
#include "error.h"
#include "messages_internal.h"

struct nc_filter *nc_filter_new(NC_FILTER_TYPE type, const char* filter)
{
	struct nc_filter *retval;

	retval = malloc(sizeof(struct nc_filter));
	if (retval == NULL) {
		ERROR("Memory allocation failed - %s (%s:%d).", strerror (errno), __FILE__, __LINE__);
		return (NULL);
	}

	switch (type) {
	case NC_FILTER_SUBTREE:
		retval->type_string = strdup("subtree");
		break;
	default:
		ERROR("nc_filter_new: Invalid filter type specified.");
		free(retval);
		return (NULL);
	}
	retval->type = type;
	retval->content = strdup(filter);

	return (retval);
}

void nc_filter_free(struct nc_filter *filter)
{
	if (filter != NULL) {
		if (filter->content != NULL) {
			free(filter->content);
		}
		if (filter->type_string != NULL) {
			free(filter->type_string);
		}
		free(filter);
	}
}

char* nc_msg_dump(const struct nc_msg *msg)
{
	xmlChar *buf;
	int len;

	if (msg == NULL || msg->doc == NULL) {
		ERROR("%s: invalid input parameter.", __func__);
		return (NULL);
	}

	xmlDocDumpFormatMemory(msg->doc, &buf, &len, 1);
	return ((char*) buf);
}

char* nc_reply_dump(const nc_reply *reply)
{
	return (nc_msg_dump((struct nc_msg*)reply));
}

char* nc_rpc_dump(const nc_rpc *rpc)
{
	return (nc_msg_dump((struct nc_msg*)rpc));
}

struct nc_msg * nc_msg_build (const char * msg_dump)
{
	struct nc_msg * msg;
	const char* id;

	if ((msg = malloc (sizeof(struct nc_msg))) == NULL) {
		return NULL;
	}

	if ((msg->doc = xmlReadMemory (msg_dump, strlen(msg_dump), NULL, NULL, XML_PARSE_NOBLANKS|XML_PARSE_NSCLEAN)) == NULL) {
		free (msg);
		return NULL;
	}

	if ((id = nc_msg_parse_msgid (msg)) != NULL) {
		msg->msgid = strdup(id);
	} else {
		msg->msgid = NULL;
	}
	msg->error = NULL;
	msg->with_defaults = 0;
	
	return msg;
}

NCDFLT_MODE nc_rpc_parse_withdefaults(const nc_rpc* rpc)
{
	xmlXPathContextPtr rpc_ctxt = NULL;
	xmlXPathObjectPtr result = NULL;
	xmlChar* data;
	NCDFLT_MODE retval;


	if (nc_rpc_get_type(rpc) == NC_RPC_HELLO) {
		return (NCDFLT_MODE_DISABLED);
	}

	/* create xpath evaluation context */
	if ((rpc_ctxt = xmlXPathNewContext(rpc->doc)) == NULL) {
		WARN("%s: Creating XPath context failed.", __func__)
		/* with-defaults cannot be found */
		return (NCDFLT_MODE_DISABLED);
	}
	if (xmlXPathRegisterNs(rpc_ctxt, BAD_CAST "wd", BAD_CAST NC_NS_CAP_WITHDEFAULTS) != 0) {
		xmlXPathFreeContext(rpc_ctxt);
		return (NCDFLT_MODE_DISABLED);
	}

	/* set with-defaults if any */
	result = xmlXPathEvalExpression(BAD_CAST "//wd:with-defaults", rpc_ctxt);
	if (result != NULL) {
		if (result->nodesetval->nodeNr != 1) {
			retval = NCDFLT_MODE_DISABLED;
		} else {
			data = xmlNodeGetContent(result->nodesetval->nodeTab[0]);
			if (xmlStrcmp(data, BAD_CAST "report-all") == 0) {
				retval = NCDFLT_MODE_ALL;
			} else if (xmlStrcmp(data, BAD_CAST "report-all-tagged") == 0) {
				retval = NCDFLT_MODE_ALL_TAGGED;
			} else if (xmlStrcmp(data, BAD_CAST "trim") == 0) {
				retval = NCDFLT_MODE_TRIM;
			} else if (xmlStrcmp(data, BAD_CAST "explicit") == 0) {
				retval = NCDFLT_MODE_EXPLICIT;
			} else {
				WARN("%s: unknown with-defaults mode detected (%s), disabling with-defaults.", __func__, data);
				retval = NCDFLT_MODE_DISABLED;
			}
			xmlFree(data);
		}
		xmlXPathFreeObject(result);
	} else {
		/* set basic mode */
		retval = ncdflt_get_basic_mode();
	}
	xmlXPathFreeContext(rpc_ctxt);
	return (retval);
}

nc_rpc * nc_rpc_build (const char * rpc_dump)
{
	nc_rpc * rpc;
	NC_OP op;

	if ((rpc = nc_msg_build (rpc_dump)) == NULL) {
		return NULL;
	}


	/* operation type */
	op = nc_rpc_get_op (rpc);
	switch (op) {
	case (NC_OP_GETCONFIG):
	case (NC_OP_GET):
		rpc->type.rpc = NC_RPC_DATASTORE_READ;
		break;
	case (NC_OP_EDITCONFIG):
	case (NC_OP_COPYCONFIG):
	case (NC_OP_DELETECONFIG):
	case (NC_OP_LOCK): 
	case (NC_OP_UNLOCK):
		rpc->type.rpc = NC_RPC_DATASTORE_WRITE;
		break;
	case (NC_OP_CLOSESESSION):
	case (NC_OP_KILLSESSION):
		rpc->type.rpc = NC_RPC_SESSION;
		break;
	default:
		rpc->type.rpc = NC_RPC_UNKNOWN;
		break;
	}

	/* set with-defaults if any */
	rpc->with_defaults = nc_rpc_parse_withdefaults(rpc);

	return rpc;
}

nc_reply * nc_reply_build (const char * reply_dump)
{
	nc_reply * reply;
	xmlNodePtr root;

	if ((reply = nc_msg_build (reply_dump)) == NULL) {
		return NULL;
	}

	root = xmlDocGetRootElement (reply->doc);
	
	if (xmlStrEqual (root->children->name, BAD_CAST "ok")) {
		reply->type.reply = NC_REPLY_OK;
	} else if (xmlStrEqual (root->children->name, BAD_CAST "data")) {
		reply->type.reply = NC_REPLY_DATA;
	} else if (xmlStrEqual (root->children->name, BAD_CAST "error")) {
		reply->type.reply = NC_REPLY_ERROR;
	} else {
		reply->type.reply = NC_REPLY_UNKNOWN;
	}

	return reply;
}

const nc_msgid nc_reply_get_msgid(const nc_reply *reply)
{
	if (reply != NULL) {
		return (reply->msgid);
	} else {
		return (0);
	}
}

const nc_msgid nc_rpc_get_msgid(const nc_rpc *rpc)
{
	if (rpc != NULL) {
		return (rpc->msgid);
	} else {
		return (0);
	}
}

NC_OP nc_rpc_get_op(const nc_rpc *rpc)
{
	if (rpc == NULL || rpc->doc == NULL) {
		WARN("Invalid parameter for nc_rpc_get_operation().")
		return (NC_OP_UNKNOWN);
	}

	if (xmlStrcmp(rpc->doc->children->name, BAD_CAST "rpc") == 0) {
		if (xmlStrcmp(rpc->doc->children->children->name, BAD_CAST "copy-config") == 0) {
			return (NC_OP_COPYCONFIG);
		} else if (xmlStrcmp(rpc->doc->children->children->name, BAD_CAST "delete-config") == 0) {
			return (NC_OP_DELETECONFIG);
		} else if (xmlStrcmp(rpc->doc->children->children->name, BAD_CAST "edit-config") == 0) {
			return (NC_OP_EDITCONFIG);
		} else if (xmlStrcmp(rpc->doc->children->children->name, BAD_CAST "get") == 0) {
			return (NC_OP_GET);
		} else if (xmlStrcmp(rpc->doc->children->children->name, BAD_CAST "get-config") == 0) {
			return (NC_OP_GETCONFIG);
		} else if (xmlStrcmp(rpc->doc->children->children->name, BAD_CAST "lock") == 0) {
			return (NC_OP_LOCK);
		} else if (xmlStrcmp(rpc->doc->children->children->name, BAD_CAST "unlock") == 0) {
			return (NC_OP_UNLOCK);
		} else if (xmlStrcmp(rpc->doc->children->children->name, BAD_CAST "kill-session") == 0) {
			return (NC_OP_KILLSESSION);
		} else if (xmlStrcmp(rpc->doc->children->children->name, BAD_CAST "close-session") == 0) {
			return (NC_OP_CLOSESESSION);
		} else if (xmlStrcmp(rpc->doc->children->children->name, BAD_CAST "create-subscription") == 0) {
			return (NC_OP_CREATESUBSCRIPTION);
		} else {
			return (NC_OP_UNKNOWN);
		}
	} else {
		WARN("Invalid rpc message for nc_rpc_get_op - not a <rpc> message.");
		return (NC_OP_UNKNOWN);
	}
}

char * nc_rpc_get_op_content (const nc_rpc * rpc)
{
	char * retval;
	xmlNodePtr root;
	xmlBufferPtr buffer;

	if (rpc == NULL || rpc->doc == NULL) {
		return NULL;
	}

	if ((root = xmlDocGetRootElement (rpc->doc)) == NULL) {
		return NULL;
	}

	buffer = xmlBufferCreate ();
	xmlNodeDump (buffer, rpc->doc, root->children, 1, 1);
	retval = strdup((char *)xmlBufferContent (buffer));
	xmlBufferFree (buffer);

	return retval;
}

NC_RPC_TYPE nc_rpc_get_type(const nc_rpc *rpc)
{
	if (rpc != NULL) {
		return (rpc->type.rpc);
	} else {
		return (NC_RPC_UNKNOWN);
	}
}

/**
 * @brief Get source or target datastore type
 * @param rpc RPC message
 * @param ds_type 'target' or 'source'
 */
static NC_DATASTORE nc_rpc_get_ds (const nc_rpc *rpc, char* ds_type)
{
	xmlNodePtr root, ds_node;

	if (rpc == NULL || rpc->doc == NULL) {
		return NC_DATASTORE_NONE;
	}

	if ((root = xmlDocGetRootElement (rpc->doc)) == NULL || !xmlStrEqual (root->name, BAD_CAST "rpc") || root->children == NULL) {
		return NC_DATASTORE_NONE;
	}

	ds_node = root->children->children;
	while (ds_node) {
		if (xmlStrEqual (ds_node->name, BAD_CAST ds_type)) {
			break;
		}
		ds_node = ds_node->next;
	}

	if (ds_node == NULL || ds_node->children == NULL) {
		return NC_DATASTORE_NONE;
	}

	if (xmlStrEqual (ds_node->children->name, BAD_CAST "candidate")) {
		return NC_DATASTORE_CANDIDATE;
	} else if (xmlStrEqual (ds_node->children->name, BAD_CAST "running")) {
		return NC_DATASTORE_RUNNING;
	} else if (xmlStrEqual (ds_node->children->name, BAD_CAST "startup")) {
		return NC_DATASTORE_STARTUP;
	}

	return NC_DATASTORE_NONE;
}

NC_DATASTORE nc_rpc_get_source (const nc_rpc *rpc)
{
	return (nc_rpc_get_ds(rpc, "source"));
}

NC_DATASTORE nc_rpc_get_target (const nc_rpc *rpc)
{
	return (nc_rpc_get_ds(rpc, "target"));
}

char * nc_rpc_get_copyconfig (const nc_rpc *rpc)
{
	xmlNodePtr rpc_root, op, source, config, aux_node;
	xmlBufferPtr resultbuffer;
	char * retval = NULL;

	rpc_root = xmlDocGetRootElement (rpc->doc);
	if (rpc_root == NULL || !xmlStrEqual(rpc_root->name, BAD_CAST "rpc")) {
		return NULL;
	}

	if ((op = rpc_root->children) == NULL) {
		return NULL;
	}

	source = op->children;
	while (source != NULL && !xmlStrEqual(source->name, BAD_CAST "source")) {
		source = source->next;
	}

	if (source == NULL) {
		return NULL;
	}

	config = source->children;
	while (config != NULL && !xmlStrEqual(config->name, BAD_CAST "config")) {
		config = config->next;
	}

	if (config != NULL) {
		/* dump the result */
		resultbuffer = xmlBufferCreate();
		if (resultbuffer == NULL) {
			ERROR("%s: xmlBufferCreate failed (%s:%d).", __func__, __FILE__, __LINE__);
			return NULL;
		}
		for (aux_node = config->children; aux_node != NULL;
		                aux_node = aux_node->next) {
			xmlNodeDump(resultbuffer, rpc->doc, aux_node, 2, 1);
		}
		retval = strdup((char *) xmlBufferContent(resultbuffer));
		xmlBufferFree(resultbuffer);
	}

	return retval;
}

char * nc_rpc_get_editconfig (const nc_rpc *rpc)
{
	xmlNodePtr rpc_root, op, config, aux_node;
	xmlBufferPtr resultbuffer;
	char * retval = NULL;

	rpc_root = xmlDocGetRootElement (rpc->doc);
	if (rpc_root == NULL || !xmlStrEqual(rpc_root->name, BAD_CAST "rpc")) {
		return NULL;
	}

	if ((op = rpc_root->children) == NULL) {
		return NULL;
	}

	config = op->children;
	while (config != NULL && !xmlStrEqual(config->name, BAD_CAST "config")) {
		config = config->next;
	}

	if (config != NULL) {
		/* dump the result */
		resultbuffer = xmlBufferCreate();
		if (resultbuffer == NULL) {
			ERROR("%s: xmlBufferCreate failed (%s:%d).", __func__, __FILE__, __LINE__);
			return NULL;
		}
		for (aux_node = config->children; aux_node != NULL;
		                aux_node = aux_node->next) {
			xmlNodeDump(resultbuffer, rpc->doc, aux_node, 2, 1);
		}
		retval = strdup((char *) xmlBufferContent(resultbuffer));
		xmlBufferFree(resultbuffer);
	}

	return retval;
}

char * nc_rpc_get_config (const nc_rpc *rpc)
{
	switch(nc_rpc_get_op(rpc)) {
	case NC_OP_COPYCONFIG:
		return (nc_rpc_get_copyconfig(rpc));
		break;
	case NC_OP_EDITCONFIG:
		return (nc_rpc_get_editconfig(rpc));
		break;
	default:
		/* other operations do not have config parameter */
		return (NULL);
	}
}

NC_EDIT_DEFOP_TYPE nc_rpc_get_defop (const nc_rpc *rpc)
{
	xmlNodePtr rpc_root, op, defop;
	NC_EDIT_DEFOP_TYPE retval = NC_EDIT_DEFOP_MERGE;

	/* only applicable on edit-config */
	if (nc_rpc_get_op(rpc) != NC_OP_EDITCONFIG) {
		return NC_EDIT_DEFOP_ERROR;
	}

	rpc_root = xmlDocGetRootElement (rpc->doc);
	if (rpc_root == NULL || !xmlStrEqual(rpc_root->name, BAD_CAST "rpc")) {
		return NC_EDIT_DEFOP_ERROR;
	}

	if ((op = rpc_root->children) == NULL) {
		return NC_EDIT_DEFOP_ERROR;
	}

	defop = op->children;
	while (defop != NULL && !xmlStrEqual(defop->name, BAD_CAST "default-operation")) {
		defop = defop->next;
	}

	if (defop != NULL) {
		if (xmlStrEqual(defop->children->content, BAD_CAST "merge")) {
			retval = NC_EDIT_DEFOP_MERGE;
		} else if (xmlStrEqual(defop->children->content, BAD_CAST "replace")) {
			retval = NC_EDIT_DEFOP_REPLACE;
		} else if (xmlStrEqual(defop->children->content, BAD_CAST "none")) {
			retval = NC_EDIT_DEFOP_NONE;
		}
	}

	return retval;
}

NC_EDIT_ERROPT_TYPE nc_rpc_get_erropt (const nc_rpc *rpc)
{
	xmlNodePtr rpc_root, op, erropt;
	NC_EDIT_ERROPT_TYPE retval = NC_EDIT_ERROPT_STOP;

	/* only applicable on edit-config */
	if (nc_rpc_get_op(rpc) != NC_OP_EDITCONFIG) {
		return NC_EDIT_ERROPT_ERROR;
	}

	rpc_root = xmlDocGetRootElement (rpc->doc);
	if (rpc_root == NULL || !xmlStrEqual(rpc_root->name, BAD_CAST "rpc")) {
		return NC_EDIT_ERROPT_ERROR;
	}

	if ((op = rpc_root->children) == NULL) {
		return NC_EDIT_ERROPT_ERROR;
	}

	erropt = op->children;
	while (erropt != NULL && !xmlStrEqual(erropt->name, BAD_CAST "error-option")) {
		erropt = erropt->next;
	}

	if (erropt != NULL) {
		if (xmlStrEqual(erropt->children->content, BAD_CAST "stop-on-error")) {
			retval = NC_EDIT_ERROPT_STOP;
		} else if (xmlStrEqual(erropt->children->content, BAD_CAST "continue-on-error")) {
			retval = NC_EDIT_ERROPT_CONT;
		} else if (xmlStrEqual(erropt->children->content, BAD_CAST "rollback-on-error")) {
			retval = NC_EDIT_ERROPT_ROLLBACK;
		}
	}

	return retval;
}

struct nc_filter * nc_rpc_get_filter (const nc_rpc * rpc)
{
	struct nc_filter * retval = NULL;
	xmlNodePtr filter_node;
	xmlBufferPtr buf;

	if (rpc != NULL) {
		if (nc_rpc_get_op(rpc) == NC_OP_GET || nc_rpc_get_op(rpc) == NC_OP_GETCONFIG) {
			/* doc -> <rpc> -> <op> -> <param> */
			filter_node = rpc->doc->children->children->children;
			while (filter_node) {
				if (xmlStrEqual(filter_node->name, BAD_CAST "filter")) {
					retval = malloc(sizeof(struct nc_filter));
					retval->type_string = (char*) xmlGetProp(filter_node, BAD_CAST "type");
					/* implicit filter type is NC_FILTER_SUBTREE */
					if (retval->type_string == NULL) {
						retval->type_string = strdup("subtree");
					}
					if (xmlStrEqual(BAD_CAST retval->type_string, BAD_CAST "subtree")) {
						retval->type = NC_FILTER_SUBTREE;
						buf = xmlBufferCreate();
						xmlNodeDump(buf, rpc->doc, filter_node->children, 1, 1);
						retval->content = strdup((char*) xmlBufferContent(buf));
						xmlBufferFree(buf);
					} else {
						free(retval->type_string);
						free(retval);
						retval = NULL;
					}
					break;
				}
				filter_node = filter_node->next;
			}
		}
	}
	return retval;
}

NC_REPLY_TYPE nc_reply_get_type(const nc_reply *reply)
{
	if (reply != NULL) {
		return (reply->type.reply);
	} else {
		return (NC_REPLY_UNKNOWN);
	}
}

char *nc_reply_get_data(const nc_reply *reply)
{
	char *buf;
	xmlBufferPtr data_buf;
	xmlNodePtr inside_data;

	if (reply == NULL ||
			reply->type.reply != NC_REPLY_DATA ||
			reply->doc == NULL ||
			reply->doc->children == NULL || /* <rpc-reply> */
			reply->doc->children->children == NULL /* <data> */) {
		/* some part of the reply is corrupted */
		ERROR("nc_reply_get_data: invalid input parameter.");
		return (NULL);
	}
	if (reply->doc->children->children->children == NULL) { /* content */
		/*
		 * Returned data content is empty, so return empty
		 * string without any error message. This can be a valid
		 * content of the reply, e.g. in case of filtering.
		 */
		return (strdup(""));
	}

	if ((data_buf = xmlBufferCreate()) == NULL) {
		return NULL;
	}

	inside_data = reply->doc->children->children->children;
	while (inside_data) {
		xmlNodeDump(data_buf, reply->doc, inside_data, 1, 1);
		inside_data = inside_data->next;
	}
	buf = strdup((char*) xmlBufferContent(data_buf));
	xmlBufferFree(data_buf);

	return ((char*) buf);
}

const char *nc_reply_get_errormsg(nc_reply *reply)
{
	if (reply == NULL || reply->type.reply != NC_REPLY_ERROR) {
		return (NULL);
	}

	if (reply->error == NULL) {
		/* parse all error information */
		nc_err_parse(reply);
	}

	return ((reply->error == NULL) ? NULL : reply->error->message);
}

nc_rpc *nc_msg_client_hello(char **cpblts)
{
	nc_rpc *msg;
	xmlNodePtr node;
	int i;

	if (cpblts == NULL || cpblts[0] == NULL) {
		ERROR("hello: no capability specified");
		return (NULL);
	}

	msg = malloc(sizeof(nc_rpc));
	if (msg == NULL) {
		ERROR("Memory reallocation failed (%s:%d).", __FILE__, __LINE__);
		return (NULL);
	}

	msg->error = NULL;
	msg->doc = xmlNewDoc(BAD_CAST "1.0");
	msg->doc->encoding = xmlStrdup(BAD_CAST UTF8);
	msg->msgid = NULL;
	msg->with_defaults = NCDFLT_MODE_DISABLED;
	msg->type.rpc = NC_RPC_HELLO;

	/* create root element */
	msg->doc->children = xmlNewDocNode(msg->doc, NULL, BAD_CAST NC_HELLO_MSG, NULL);

	/* set namespace */
	xmlNewNs(msg->doc->children, (xmlChar *) NC_NS_BASE10, NULL);

	/* create capabilities node */
	node = xmlNewChild(msg->doc->children, NULL, BAD_CAST "capabilities", NULL);
	for (i = 0; cpblts[i] != NULL; i++) {
		xmlNewChild(node, NULL, BAD_CAST "capability", BAD_CAST cpblts[i]);
	}

	return (msg);
}

void nc_msg_free(struct nc_msg *msg)
{
	struct nc_err* e, *efree;

	if (msg != NULL) {
		if (msg->doc != NULL) {
			xmlFreeDoc(msg->doc);
		}
		if ((e = msg->error) != NULL) {
			while(e != NULL) {
				efree = e;
				e = e->next;
				nc_err_free(efree);
			}
		}
		if (msg->msgid != NULL) {
			free(msg->msgid);
		}
		free(msg);
	}
}

void nc_rpc_free(nc_rpc *rpc)
{
	nc_msg_free((struct nc_msg*) rpc);
}

void nc_reply_free(nc_reply *reply)
{
	nc_msg_free((struct nc_msg*) reply);
}

struct nc_msg *nc_msg_dup(struct nc_msg *msg)
{
	struct nc_msg *dupmsg;

	if (msg == NULL || msg->doc == NULL) {
		return (NULL);
	}

	dupmsg = malloc(sizeof(struct nc_msg));
	dupmsg->doc = xmlCopyDoc(msg->doc, 1);
	dupmsg->msgid = msg->msgid;
	dupmsg->type = msg->type;
	dupmsg->with_defaults = msg->with_defaults;
	if (msg->error != NULL) {
		dupmsg->error = nc_err_dup(msg->error);
	} else {
		dupmsg->error = NULL;
	}

	return (dupmsg);
}

nc_rpc *nc_msg_server_hello(char **cpblts, char* session_id)
{
	nc_rpc *msg;

	msg = nc_msg_client_hello(cpblts);
	if (msg == NULL) {
		return (NULL);
	}
	msg->error = NULL;

	/* assign session-id */
	/* check if session-id is prepared */
	if (session_id == NULL || strlen(session_id) == 0) {
		/* no session-id set */
		ERROR("Hello: session ID is empty");
		xmlFreeDoc(msg->doc);
		free(msg);
		return (NULL);
	}

	/* create <session-id> node */
	xmlNewChild(msg->doc->children, NULL, BAD_CAST "session-id", BAD_CAST session_id);

	return (msg);
}

/**
 * @brief Create generic NETCONF message envelope according to given type (rpc or rpc-reply) and insert given data
 *
 * @param[in] content pointer to xml node containing data
 * @param[in] msgtype string of the envelope element (rpc, rpc-reply)
 *
 * @return Prepared nc_msg structure.
 */
struct nc_msg* nc_msg_create(xmlNodePtr content, char* msgtype)
{
	struct nc_msg* msg;

	xmlDocPtr xmlmsg = NULL;

	if ((xmlmsg = xmlNewDoc(BAD_CAST XML_VERSION)) == NULL) {
		ERROR("xmlNewDoc failed: %s (%s:%d).", strerror (errno), __FILE__, __LINE__);
		return NULL;
	}
	xmlmsg->encoding = xmlStrdup(BAD_CAST UTF8);

	if ((xmlmsg->children = xmlNewDocNode(xmlmsg, NULL, BAD_CAST msgtype, NULL)) == NULL) {
		ERROR("xmlNewDocNode failed: %s (%s:%d).", strerror (errno), __FILE__, __LINE__);
		xmlFreeDoc(xmlmsg);
		return NULL;
	}

	if (xmlNewProp(xmlmsg->children, BAD_CAST "message-id", BAD_CAST "") == NULL) {
		ERROR("xmlNewProp failed: %s (%s:%d).", strerror (errno), __FILE__, __LINE__);
		xmlFreeDoc(xmlmsg);
		return NULL;
	}

	if (xmlAddChild(xmlmsg->children, xmlCopyNode(content, 1)) == NULL) {
		ERROR("xmlAddChild failed: %s (%s:%d).", strerror (errno), __FILE__, __LINE__);
		xmlFreeDoc(xmlmsg);
		return NULL;
	}

	msg = malloc(sizeof(nc_rpc));
	if (msg == NULL) {
		ERROR("Memory reallocation failed (%s:%d).", __FILE__, __LINE__);
		return (NULL);
	}
	msg->doc = xmlmsg;
	msg->msgid = NULL;
	msg->error = NULL;
	msg->with_defaults = NCDFLT_MODE_DISABLED;

	return (msg);
}

/**
 * @brief Create \<rpc\> envelope and insert given data
 *
 * @param[in] content pointer to xml node containing data
 *
 * @return Prepared nc_rpc structure.
 */
nc_rpc* nc_rpc_create(xmlNodePtr content)
{
	return ((nc_rpc*)nc_msg_create(content,"rpc"));
}

/**
 * @brief Create \<rpc-reply\> envelope and insert given data
 *
 * @param[in] content pointer to xml node containing data
 *
 * @return Prepared nc_reply structure.
 */
nc_reply* nc_reply_create(xmlNodePtr content)
{
	return ((nc_reply*)nc_msg_create(content,"rpc-reply"));
}

nc_reply *nc_reply_ok()
{
	nc_reply *reply;
	xmlNodePtr content;

	if ((content = xmlNewNode(NULL, BAD_CAST "ok")) == NULL) {
		ERROR("xmlNewNode failed: %s (%s:%d).", strerror (errno), __FILE__, __LINE__);
		return (NULL);
	}

	reply = nc_reply_create(content);
	reply->type.reply = NC_REPLY_OK;
	xmlFreeNode(content);

	return (reply);
}

nc_reply *nc_reply_data(const char* data)
{
	nc_reply *reply;
	xmlDocPtr doc_data;
	char* data_env;
	struct nc_err* e;

	if (data != NULL) {
		asprintf(&data_env, "<data>%s</data>", data);
	} else {
		asprintf(&data_env, "<data/>");
	}

	/* prepare XML structure from given data */
	doc_data = xmlReadMemory(data_env, strlen(data_env), NULL, NULL, XML_PARSE_NOERROR | XML_PARSE_NOWARNING);
	if (doc_data == NULL) {
		ERROR("xmlReadMemory failed (%s:%d)", __FILE__, __LINE__);
		free(data_env);
		e = nc_err_new(NC_ERR_OP_FAILED);
		nc_err_set(e, NC_ERR_PARAM_MSG, "Configuration data seems to be corrupted.");
		return (nc_reply_error(e));
	}

	reply = nc_reply_create(doc_data->children);
	reply->type.reply = NC_REPLY_DATA;
	xmlFreeDoc(doc_data);
	free(data_env);

	return (reply);
}

static xmlNodePtr new_reply_error_content(struct nc_err* error)
{
	xmlNodePtr content, einfo = NULL, tmp, first = NULL;

	while (error != NULL) {
		if ((content = xmlNewNode(NULL, BAD_CAST "rpc-error")) == NULL) {
			ERROR("xmlNewNode failed (%s:%d).", __FILE__, __LINE__);
			return (NULL);
		}

		if (error->tag != NULL) {
			if (xmlNewChild(content, NULL, BAD_CAST "error-tag", BAD_CAST error->tag) == NULL) {
				ERROR("xmlNewChild failed (%s:%d).", __FILE__, __LINE__);
				xmlFreeNode(content);
				return (NULL);
			}
		}

		if (error->type != NULL) {
			if (xmlNewChild(content, NULL, BAD_CAST "error-type", BAD_CAST error->type) == NULL) {
				ERROR("xmlNewChild failed (%s:%d).", __FILE__, __LINE__);
				xmlFreeNode(content);
				return (NULL);
			}
		}

		if (error->severity != NULL) {
			if (xmlNewChild(content, NULL, BAD_CAST "error-severity", BAD_CAST error->severity) == NULL) {
				ERROR("xmlNewChild failed (%s:%d).", __FILE__, __LINE__);
				xmlFreeNode(content);
				return (NULL);
			}
		}

		if (error->apptag != NULL) {
			if (xmlNewChild(content, NULL, BAD_CAST "error-app-tag", BAD_CAST error->apptag) == NULL) {
				ERROR("xmlNewChild failed (%s:%d).", __FILE__, __LINE__);
				xmlFreeNode(content);
				return (NULL);
			}
		}

		if (error->path != NULL) {
			if (xmlNewChild(content, NULL, BAD_CAST "error-path", BAD_CAST error->path) == NULL) {
				ERROR("xmlNewChild failed (%s:%d).", __FILE__, __LINE__);
				xmlFreeNode(content);
				return (NULL);
			}
		}

		if (error->message != NULL) {
			if (xmlNewChild(content, NULL, BAD_CAST "error-message", BAD_CAST error->message) == NULL) {
				ERROR("xmlNewChild failed (%s:%d).", __FILE__, __LINE__);
				xmlFreeNode(content);
				return (NULL);
			}
		}

		/* error-info items */
		if (error->sid != NULL || error->attribute != NULL || error->element != NULL || error->ns != NULL) {
			/* prepare error-info */
			if ((einfo = xmlNewChild(content, NULL, BAD_CAST "error-info", NULL)) == NULL) {
				ERROR("xmlNewChild failed (%s:%d).", __FILE__, __LINE__);
				xmlFreeNode(content);
				return (NULL);
			}

			if (error->attribute != NULL) {
				if (xmlNewChild(einfo, NULL, BAD_CAST "attribute", BAD_CAST error->attribute) == NULL) {
					ERROR("xmlNewChild failed (%s:%d).", __FILE__, __LINE__);
					xmlFreeNode(content);
					return (NULL);
				}
			}

			if (error->element != NULL) {
				if (xmlNewChild(einfo, NULL, BAD_CAST "element", BAD_CAST error->element) == NULL) {
					ERROR("xmlNewChild failed (%s:%d).", __FILE__, __LINE__);
					xmlFreeNode(content);
					return (NULL);
				}
			}

			if (error->ns != NULL) {
				if (xmlNewChild(einfo, NULL, BAD_CAST "ns", BAD_CAST error->ns) == NULL) {
					ERROR("xmlNewChild failed (%s:%d).", __FILE__, __LINE__);
					xmlFreeNode(content);
					return (NULL);
				}
			}

			if (error->sid != NULL) {
				if (xmlNewChild(einfo, NULL, BAD_CAST "session-id", BAD_CAST error->sid) == NULL) {
					ERROR("xmlNewChild failed (%s:%d).", __FILE__, __LINE__);
					xmlFreeNode(content);
					return (NULL);
				}
			}
		}

		if (first == NULL) {
			tmp = first = content;
		} else {
			tmp->next = content;
			tmp = tmp->next;
		}
		error = error->next;
	}

	return(first);
}

nc_reply *nc_reply_error(struct nc_err* error)
{
	nc_reply *reply;
	xmlNodePtr content;

	if (error == NULL) {
		ERROR("Empty error structure to create rpc-error reply.");
		return (NULL);
	}

	if ((content = new_reply_error_content(error)) == NULL) {
		return (NULL);
	}
	if ((reply = nc_reply_create(content)) == NULL) {
		return (NULL);
	}
	reply->error = error;
	reply->type.reply = NC_REPLY_ERROR;
	xmlFreeNode(content);

	return (reply);
}

int nc_reply_error_add(nc_reply *reply, struct nc_err* error)
{
	xmlNodePtr content;

	if (error == NULL || reply == NULL || reply->type.reply != NC_REPLY_ERROR) {
		return (EXIT_FAILURE);
	}
	if (reply->doc == NULL || reply->doc->children == NULL) {
		return (EXIT_FAILURE);
	}

	/* prepare new <rpc-error> part */
	if ((content = new_reply_error_content(error)) == NULL) {
		return (EXIT_FAILURE);
	}

	/* add new description into the reply */
	if (xmlAddChild(reply->doc->children, xmlCopyNode(content, 1)) == NULL) {
		ERROR("xmlAddChild failed (%s:%d).", __FILE__, __LINE__);
		xmlFreeNode(content);
		return (EXIT_FAILURE);
	}

	/* find last error */
	while (error->next != NULL) {
		error = error->next;
	}
	/* add error structure into the reply's list */
	error->next = reply->error;
	reply->error = error;

	/* cleanup */
	xmlFreeNode(content);

	return (EXIT_SUCCESS);
}

nc_reply * nc_reply_merge (int count, nc_reply * msg1, nc_reply * msg2, ...)
{
	nc_reply * merged_reply;
	nc_reply ** to_merge = NULL;
	NC_REPLY_TYPE type;
	va_list ap;
	int i, len;
	char * tmp, * data = NULL;

	/* minimal 2 massages */
	if (count < 2) {
		VERB("Number of messages must be at least 2 (was %d)", count);
		return NULL;
	}

	/* get type and check that first two have the same type */
	if ((type = nc_reply_get_type(msg1)) != nc_reply_get_type(msg2)) {
		VERB("All messages to merge must be of the same type.");
		return NULL;
	}

	/* initialize argument vector */
	va_start (ap, msg2);

	/* allocate array for message pointers */
	to_merge = malloc(sizeof(nc_reply*) * count);
	to_merge[0] = msg1;
	to_merge[1] = msg2;

	/* get all messages and check their type */
	for (i=2; i<count; i++) {
		to_merge[i] = va_arg(ap,nc_reply*);
		if (type != nc_reply_get_type(to_merge[i])) {
			VERB("All messages to merge must be of the same type.");
			free (to_merge);
			va_end (ap);
			return NULL;
		}
	}

	/* finalize argument vector */
	va_end (ap);

	switch (type) {
	case NC_REPLY_OK:
		/* just OK */
		merged_reply = msg1;
		break;
	case NC_REPLY_DATA:
		/* join <data/> */
		for (i=0; i<count; i++) {
			tmp = nc_reply_get_data (to_merge[i]);
			if (data == NULL) {
				len = strlen (tmp);
				data = strdup (tmp);
			} else {
				len += strlen (tmp);
				data = realloc (data, sizeof(char)*(len+1));
				strcat (data, tmp);
			}
			free (tmp);
		}
		nc_reply_free(msg1);
		merged_reply = nc_reply_data(data);
		free(data);
		break;
	case NC_REPLY_ERROR:
		/* join all errors */
		merged_reply = msg1;
		for (i=1; i<count; i++) {
			nc_reply_error_add(merged_reply, to_merge[i]->error);
			to_merge[i]->error = NULL;
		}
		break;
	default:
		break;
	}

	/* clean all merged messages */
	for (i=1; i<count; i++) {
		nc_reply_free (to_merge[i]);
	}
	free (to_merge);

	return merged_reply;
}

nc_rpc *nc_rpc_closesession()
{
	nc_rpc *rpc;
	xmlNodePtr content;

	if ((content = xmlNewNode(NULL, BAD_CAST "close-session")) == NULL) {
		ERROR("xmlNewNode failed: %s (%s:%d).", strerror (errno), __FILE__, __LINE__);
		return (NULL);
	}

	rpc = nc_rpc_create(content);
	rpc->type.rpc = NC_RPC_SESSION;
	xmlFreeNode(content);

	return (rpc);
}

static int process_filter_param (xmlNodePtr content, const struct nc_filter* filter)
{
	char* aux_string;
	xmlDocPtr doc_filter = NULL;

	if (filter != NULL) {
		if (filter->type == NC_FILTER_SUBTREE) {
			/* process Subtree filter type */

			/*
			 * prepare the filter specification - the filter content
			 * given by caller is enveloped by <filter> element to
			 * allow setting multiple filter elements corresponding
			 * to the configuration data model's root elements.
			 * Without this hack, libxml2 will not read given filter
			 * correctly when it contains multiple root elements.
			 */
			asprintf (&aux_string, "<filter type=\"%s\">%s</filter>", filter->type_string, filter->content);

			/* convert string to the libxml2 format */
			doc_filter = xmlReadMemory(aux_string, strlen(aux_string), NULL, NULL, 0);
			if (doc_filter == NULL) {
				ERROR("xmlReadMemory failed (%s:%d)", __FILE__, __LINE__);
				return (EXIT_FAILURE);
			}
			if (xmlAddChild(content, xmlCopyNode(doc_filter->children, 1)) == NULL) {
				ERROR("xmlAddChild failed (%s:%d)", __FILE__, __LINE__);
				xmlFreeDoc(doc_filter);
				return (EXIT_FAILURE);
			}
		}

		/* check that the filter was processed correctly */
		if (doc_filter != NULL) {
			xmlFreeDoc(doc_filter);
		} else {
			WARN("Unknown filter type used - skipping filter.");
		}
	}
	return (EXIT_SUCCESS);
}

nc_rpc *nc_rpc_getconfig(NC_DATASTORE source, const struct nc_filter *filter)
{
	nc_rpc *rpc;
	xmlNodePtr content, node_source;
	char* datastore;


	switch (source) {
	case NC_DATASTORE_RUNNING:
		datastore = "running";
		break;
	case NC_DATASTORE_STARTUP:
		datastore = "startup";
		break;
	case NC_DATASTORE_CANDIDATE:
		datastore = "candidate";
		break;
	default:
		ERROR("Unknown source datastore for <get-config>.");
		return (NULL);
		break;
	}

	if ((content = xmlNewNode(NULL, BAD_CAST "get-config")) == NULL) {
		ERROR("xmlNewNode failed: %s (%s:%d).", strerror (errno), __FILE__, __LINE__);
		return (NULL);
	}
	node_source = xmlNewChild(content, NULL, BAD_CAST "source", NULL);
	if (node_source == NULL) {
		ERROR("xmlNewChild failed (%s:%d)", __FILE__, __LINE__);
		xmlFreeNode(content);
		return (NULL);
	}
	if (xmlNewChild(node_source, NULL, BAD_CAST datastore, NULL) == NULL) {
		ERROR("xmlNewChild failed (%s:%d)", __FILE__, __LINE__);
		xmlFreeNode(content);
		return (NULL);
	}

	/* add filter specification if any required */
	if (process_filter_param(content, filter) != 0) {
		xmlFreeNode(content);
		return (NULL);
	}

	rpc = nc_rpc_create(content);
	rpc->type.rpc = NC_RPC_DATASTORE_READ;
	xmlFreeNode(content);

	return (rpc);
}

nc_rpc *nc_rpc_get(const struct nc_filter *filter)
{
	nc_rpc *rpc;
	xmlNodePtr content;

	if ((content = xmlNewNode(NULL, BAD_CAST "get")) == NULL) {
		ERROR("xmlNewNode failed: %s (%s:%d).", strerror (errno), __FILE__, __LINE__);
		return (NULL);
	}

	/* add filter specification if any required */
	if (process_filter_param(content, filter) != 0) {
		xmlFreeNode(content);
		return (NULL);
	}

	rpc = nc_rpc_create(content);
	rpc->type.rpc = NC_RPC_DATASTORE_READ;
	xmlFreeNode(content);

	return (rpc);

}

nc_rpc *nc_rpc_deleteconfig(NC_DATASTORE target)
{
	nc_rpc *rpc;
	xmlNodePtr content, node_target;
	char* datastore;

	switch (target) {
	case NC_DATASTORE_RUNNING:
		ERROR("Running datastore cannot be deleted.");
		return (NULL);
		break;
	case NC_DATASTORE_STARTUP:
		datastore = "startup";
		break;
	case NC_DATASTORE_CANDIDATE:
		datastore = "candidate";
		break;
	default:
		ERROR("Unknown target datastore for <delete-config>.");
		return (NULL);
		break;
	}

	if ((content = xmlNewNode(NULL, BAD_CAST "delete-config")) == NULL) {
		ERROR("xmlNewNode failed: %s (%s:%d).", strerror (errno), __FILE__, __LINE__);
		return (NULL);
	}

	node_target = xmlNewChild(content, NULL, BAD_CAST "target", NULL);
	if (node_target == NULL) {
		ERROR("xmlNewChild failed (%s:%d)", __FILE__, __LINE__);
		xmlFreeNode(content);
		return (NULL);
	}
	if (xmlNewChild(node_target, NULL, BAD_CAST datastore, NULL) == NULL) {
		ERROR("xmlNewChild failed (%s:%d)", __FILE__, __LINE__);
		xmlFreeNode(content);
		return (NULL);
	}

	rpc = nc_rpc_create(content);
	rpc->type.rpc = NC_RPC_DATASTORE_WRITE;
	xmlFreeNode(content);

	return (rpc);
}

nc_rpc *nc_rpc_lock(NC_DATASTORE target)
{
	nc_rpc *rpc;
	xmlNodePtr content, node_target;
	char* datastore;

	switch (target) {
	case NC_DATASTORE_RUNNING:
		datastore = "running";
		break;
	case NC_DATASTORE_STARTUP:
		datastore = "startup";
		break;
	case NC_DATASTORE_CANDIDATE:
		datastore = "candidate";
		break;
	default:
		ERROR("Unknown target datastore for <lock>.");
		return (NULL);
		break;
	}

	if ((content = xmlNewNode(NULL, BAD_CAST "lock")) == NULL) {
		ERROR("xmlNewNode failed: %s (%s:%d).", strerror (errno), __FILE__, __LINE__);
		return (NULL);
	}

	node_target = xmlNewChild(content, NULL, BAD_CAST "target", NULL);
	if (node_target == NULL) {
		ERROR("xmlNewChild failed (%s:%d)", __FILE__, __LINE__);
		xmlFreeNode(content);
		return (NULL);
	}
	if (xmlNewChild(node_target, NULL, BAD_CAST datastore, NULL) == NULL) {
		ERROR("xmlNewChild failed (%s:%d)", __FILE__, __LINE__);
		xmlFreeNode(content);
		return (NULL);
	}

	rpc = nc_rpc_create(content);
	rpc->type.rpc = NC_RPC_DATASTORE_WRITE;
	xmlFreeNode(content);

	return (rpc);
}

nc_rpc *nc_rpc_unlock(NC_DATASTORE target)
{
	nc_rpc *rpc;
	xmlNodePtr content, node_target;
	char* datastore;

	switch (target) {
	case NC_DATASTORE_RUNNING:
		datastore = "running";
		break;
	case NC_DATASTORE_STARTUP:
		datastore = "startup";
		break;
	case NC_DATASTORE_CANDIDATE:
		datastore = "candidate";
		break;
	default:
		ERROR("Unknown target datastore for <unlock>.");
		return (NULL);
		break;
	}

	if ((content = xmlNewNode(NULL, BAD_CAST "unlock")) == NULL) {
		ERROR("xmlNewNode failed: %s (%s:%d).", strerror (errno), __FILE__, __LINE__);
		return (NULL);
	}

	node_target = xmlNewChild(content, NULL, BAD_CAST "target", NULL);
	if (node_target == NULL) {
		ERROR("xmlNewChild failed (%s:%d)", __FILE__, __LINE__);
		xmlFreeNode(content);
		return (NULL);
	}
	if (xmlNewChild(node_target, NULL, BAD_CAST datastore, NULL) == NULL) {
		ERROR("xmlNewChild failed (%s:%d)", __FILE__, __LINE__);
		xmlFreeNode(content);
		return (NULL);
	}

	rpc = nc_rpc_create(content);
	rpc->type.rpc = NC_RPC_DATASTORE_WRITE;
	xmlFreeNode(content);

	return (rpc);
}

nc_rpc *nc_rpc_copyconfig(NC_DATASTORE source, NC_DATASTORE target, const char *data)
{
	nc_rpc *rpc;
	xmlDocPtr doc_data;
	xmlNodePtr content, node_target, node_source;
	NC_DATASTORE params[2] = {source, target};
	char *datastores[2]; /* 0 - source, 1 - target */
	char *config;
	int i;

	if (target == source) {
		ERROR("<copy-config>'s source and target parameters identify the same datastore.");
		return (NULL);
	}

	for (i = 0; i < 2; i++) {
		switch (params[i]) {
		case NC_DATASTORE_RUNNING:
			datastores[i] = "running";
			break;
		case NC_DATASTORE_STARTUP:
			datastores[i] = "startup";
			break;
		case NC_DATASTORE_CANDIDATE:
			datastores[i] = "candidate";
			break;
		case NC_DATASTORE_NONE:
			if (i == 0) {
				if (data != NULL) {
					/* source configuration data are specified as given data */
					datastores[i] = NULL;
				} else {
					ERROR("Missing source configuration data for <copy-config>.");
					return (NULL);
				}
			} else {
				ERROR("Unknown target datastore for <copy-config>.");
				return (NULL);
			}
			break;
		default:
			ERROR("Unknown %s datastore for <copy-config>.", (i == 0) ? "source" : "target");
			return (NULL);
			break;
		}
	}

	if ((content = xmlNewNode(NULL, BAD_CAST "copy-config")) == NULL) {
		ERROR("xmlNewNode failed: %s (%s:%d).", strerror (errno), __FILE__, __LINE__);
		return (NULL);
	}

	/* <source> */
	node_source = xmlNewChild(content, NULL, BAD_CAST "source", NULL);
	if (node_source == NULL) {
		ERROR("xmlNewChild failed (%s:%d)", __FILE__, __LINE__);
		xmlFreeNode(content);
		return (NULL);
	}
	if (datastores[0] == NULL) {
		/* source configuration is given as data parameter */


		/* if data empty string, create \<copy-config\> with empty \<config\> */
		/* only if data is not empty string, fill \<config\> */
		/* RFC 6241 defines \<config\> as anyxml and thus it can be empty */
		if (strcmp(data, "") != 0) {
			/* add covering <config> element to allow to specify multiple root elements */
			asprintf(&config, "<config>%s</config>", data);

			/* prepare XML structure from given data */
			doc_data = xmlReadMemory(config, strlen(config), NULL, NULL, XML_PARSE_NOERROR | XML_PARSE_NOWARNING);
			free(config);
			if (doc_data == NULL) {
				ERROR("xmlReadMemory failed (%s:%d)", __FILE__, __LINE__);
				xmlFreeNode(content);
				return (NULL);
			}

			/* connect given configuration data with the rpc request */
			if (xmlAddChild(node_source, xmlCopyNode(doc_data->children, 1)) == NULL) {
				ERROR("xmlAddChild failed (%s:%d)", __FILE__, __LINE__);
				xmlFreeNode(content);
				xmlFreeDoc(doc_data);
				return (NULL);
			}

			/* free no more needed structure */
			xmlFreeDoc(doc_data);
		} else {
			/* create empty config element in rpc request */
			if (xmlNewChild(node_source, NULL, BAD_CAST "config", NULL) == NULL) {
				ERROR("xmlNewChild failed (%s:%d)", __FILE__, __LINE__);
				xmlFreeNode(content);
				return (NULL);
			}
		}
	} else {
		/* source is one of the standard datastores */
		if (xmlNewChild(node_source, NULL, BAD_CAST datastores[0], NULL) == NULL) {
			ERROR("xmlNewChild failed (%s:%d)", __FILE__, __LINE__);
			xmlFreeNode(content);
			return (NULL);
		}
	}

	/* <target> */
	node_target = xmlNewChild(content, NULL, BAD_CAST "target", NULL);
	if (node_target == NULL) {
		ERROR("xmlNewChild failed (%s:%d)", __FILE__, __LINE__);
		xmlFreeNode(content);
		return (NULL);
	}
	if (xmlNewChild(node_target, NULL, BAD_CAST datastores[1], NULL) == NULL) {
		ERROR("xmlNewChild failed (%s:%d)", __FILE__, __LINE__);
		xmlFreeNode(content);
		return (NULL);
	}

	rpc = nc_rpc_create(content);
	rpc->type.rpc = NC_RPC_DATASTORE_WRITE;
	xmlFreeNode(content);

	return (rpc);
}

nc_rpc *nc_rpc_editconfig(NC_DATASTORE target, NC_EDIT_DEFOP_TYPE default_operation, NC_EDIT_ERROPT_TYPE error_option, const char *data)
{
	nc_rpc *rpc;
	xmlDocPtr doc_data;
	xmlNodePtr content, node_target, node_defop, node_erropt;
	char* datastore, *defop = NULL, *erropt = NULL, *config;

	if (data == NULL || strlen(data) == 0) {
		ERROR("Invalid configuration data for <edit-config>");
		return (NULL);
	}

	/* detect target datastore */
	switch (target) {
	case NC_DATASTORE_RUNNING:
		datastore = "running";
		break;
	case NC_DATASTORE_STARTUP:
		datastore = "startup";
		break;
	case NC_DATASTORE_CANDIDATE:
		datastore = "candidate";
		break;
	default:
		ERROR("Unknown target datastore for <edit-config>.");
		return (NULL);
		break;
	}

	/* detect default-operation parameter */
	if (default_operation != 0) {
		switch (default_operation) {
		case NC_EDIT_DEFOP_MERGE:
			defop = "merge";
			break;
		case NC_EDIT_DEFOP_NONE:
			defop = "none";
			break;
		case NC_EDIT_DEFOP_REPLACE:
			defop = "replace";
			break;
		default:
			ERROR("Unknown default-operation parameter for <edit-config>.");
			return (NULL);
			break;
		}
	}

	/* detect error-option parameter */
	if (error_option != 0) {
		switch (error_option) {
		case NC_EDIT_ERROPT_STOP:
			erropt = "stop-on-error";
			break;
		case NC_EDIT_ERROPT_CONT:
			erropt = "continue-on-error";
			break;
		case NC_EDIT_ERROPT_ROLLBACK:
			erropt = "rollback-on-error";
			break;
		default:
			ERROR("Unknown error-option parameter for <edit-config>.");
			return (NULL);
			break;
		}
	}

	/* create edit-config envelope */
	if ((content = xmlNewNode(NULL, BAD_CAST "edit-config")) == NULL) {
		ERROR("xmlNewNode failed: %s (%s:%d).", strerror (errno), __FILE__, __LINE__);
		return (NULL);
	}

	/* set <target> element */
	node_target = xmlNewChild(content, NULL, BAD_CAST "target", NULL);
	if (node_target == NULL) {
		ERROR("xmlNewChild failed (%s:%d)", __FILE__, __LINE__);
		xmlFreeNode(content);
		return (NULL);
	}
	if (xmlNewChild(node_target, NULL, BAD_CAST datastore, NULL) == NULL) {
		ERROR("xmlNewChild failed (%s:%d)", __FILE__, __LINE__);
		xmlFreeNode(content);
		return (NULL);
	}

	/* set <default-operation> element */
	if (default_operation != 0) {
		node_defop = xmlNewChild(content, NULL, BAD_CAST "default-operation", BAD_CAST defop);
		if (node_defop == NULL) {
			ERROR("xmlNewChild failed (%s:%d)", __FILE__, __LINE__);
			xmlFreeNode(content);
			return (NULL);
		}
	}

	/* set <error-option> element */
	if (error_option != 0) {
		node_erropt = xmlNewChild(content, NULL, BAD_CAST "error-option", BAD_CAST erropt);
		if (node_erropt == NULL) {
			ERROR("xmlNewChild failed (%s:%d)", __FILE__, __LINE__);
			xmlFreeNode(content);
			return (NULL);
		}
	}

	/* set <config> element */
	/* add covering <config> element around the data to allow to specify multiple root elements */
	asprintf(&config, "<config>%s</config>", data);

	/* prepare XML structure from given data */
	doc_data = xmlReadMemory(config, strlen(config), NULL, NULL, XML_PARSE_NOERROR | XML_PARSE_NOWARNING);
	free(config);
	if (doc_data == NULL) {
		ERROR("xmlReadMemory failed (%s:%d)", __FILE__, __LINE__);
		xmlFreeNode(content);
		return (NULL);
	}

	/* connect given configuration data with the rpc request */
	if (xmlAddChild(content, xmlCopyNode(doc_data->children, 1)) == NULL) {
		ERROR("xmlAddChild failed (%s:%d)", __FILE__, __LINE__);
		xmlFreeNode(content);
		xmlFreeDoc(doc_data);
		return (NULL);
	}

	/* free no more needed structure */
	xmlFreeDoc(doc_data);

	rpc = nc_rpc_create(content);
	rpc->type.rpc = NC_RPC_DATASTORE_WRITE;
	xmlFreeNode(content);

	return (rpc);
}


nc_rpc *nc_rpc_killsession(const char *kill_sid)
{
	nc_rpc *rpc;
	xmlNodePtr content, node_sid;

	/* check input parameter */
	if (kill_sid == NULL || strlen(kill_sid) == 0) {
		ERROR("Invalid session id for <kill-session> rpc message specified.");
		return (NULL);
	}

	if ((content = xmlNewNode(NULL, BAD_CAST "kill-session")) == NULL) {
		ERROR("xmlNewNode failed: %s (%s:%d).", strerror (errno), __FILE__, __LINE__);
		return (NULL);
	}

	node_sid = xmlNewChild(content, NULL, BAD_CAST "session-id", BAD_CAST kill_sid);
	if (node_sid == NULL) {
		ERROR("xmlNewChild failed (%s:%d)", __FILE__, __LINE__);
		xmlFreeNode(content);
		return (NULL);
	}

	rpc = nc_rpc_create(content);
	rpc->type.rpc = NC_RPC_SESSION;
	xmlFreeNode(content);

	return (rpc);
}

nc_rpc *nc_rpc_subscribe(const char* stream, const struct nc_filter *filter, const time_t* start, const time_t* stop)
{
	nc_rpc *rpc = NULL;
	xmlNodePtr content;
	char* time;

	/* prepare notification namespace */


	if ((content = xmlNewNode(NULL, BAD_CAST "create-subscription")) == NULL) {
		ERROR("xmlNewNode failed: %s (%s:%d).", strerror (errno), __FILE__, __LINE__);
		return (NULL);
	}
	xmlNewNs(content, BAD_CAST NC_NS_CAP_NOTIFICATIONS, NULL);

	/* add <stream> specification if set */
	if (stream != NULL) {
		if (xmlNewChild(content, NULL, BAD_CAST "stream", BAD_CAST stream) == NULL) {
			ERROR("xmlNewChild failed (%s:%d)", __FILE__, __LINE__);
			xmlFreeNode(content);
			return (NULL);
		}
	}

	/* add filter specification if any required */
	if (process_filter_param(content, filter) != 0) {
		xmlFreeNode(content);
		return (NULL);
	}

	/* add <startTime> specification if set */
	if (start != NULL) {
		time = nc_time2datetime(*start);
		if (time == NULL || xmlNewChild(content, NULL, BAD_CAST "startTime", BAD_CAST time) == NULL) {
			ERROR("xmlNewChild failed (%s:%d)", __FILE__, __LINE__);
			xmlFreeNode(content);
			if (time != NULL) {
				free (time);
			}
			return (NULL);
		}
		free(time);
	}

	/* add <stopTime> specification if set */
	if (stop != NULL) {
		time = nc_time2datetime(*stop);
		if (time == NULL || xmlNewChild(content, NULL, BAD_CAST "stopTime", BAD_CAST time) == NULL) {
			ERROR("xmlNewChild failed (%s:%d)", __FILE__, __LINE__);
			xmlFreeNode(content);
			if (time != NULL) {
				free (time);
			}
			return (NULL);
		}
		free(time);
	}

	/* finnish the message building */
	rpc = nc_rpc_create(content);
	rpc->type.rpc = NC_RPC_SESSION;
	xmlFreeNode(content);

	return (rpc);
}

/**
 * @ingroup rpc
 * @brief Create a generic NETCONF rpc message with specified content.
 *
 * Function gets data parameter and envelope it into \<rpc\> container. Caller
 * is fully responsible for the correctness of the given data.
 *
 * @param[in] data XML content of the \<rpc\> request to be sent.
 * @return Created rpc message.
 */
nc_rpc *nc_rpc_generic(const char* data)
{
	nc_rpc *rpc;
	xmlDocPtr doc_data;

	if (data == NULL) {
		return (NULL);
	}

	/* read data as XML document */
	doc_data = xmlReadMemory(data, strlen(data), NULL, NULL, XML_PARSE_NOERROR | XML_PARSE_NOWARNING);
	if (doc_data == NULL) {
		ERROR("xmlReadMemory failed (%s:%d)", __FILE__, __LINE__);
		return (NULL);
	}

	rpc = nc_rpc_create(xmlCopyNode(xmlDocGetRootElement(doc_data), 1));
	rpc->type.rpc = NC_RPC_SESSION;
	xmlFreeDoc(doc_data);

	return (rpc);
}<|MERGE_RESOLUTION|>--- conflicted
+++ resolved
@@ -43,11 +43,8 @@
 #include <stdio.h>
 #include <string.h>
 #include <errno.h>
-<<<<<<< HEAD
 #include <time.h>
-=======
 #include <stdarg.h>
->>>>>>> 0af5b0ca
 
 #include <libxml/tree.h>
 #include <libxml/xpath.h>
