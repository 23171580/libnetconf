#
# Makefile for libnetconf example applications
#
# Author: Radek Krejci <rkrejci@cesnet.cz>
# Copyright (c) 2012-2014 CESNET, z.s.p.o.
#

CC      = gcc
CFLAGS  = -Wall -g
INCLUDE = -I../../src/ 
LIB     = -lnetconf
LIBPATH	= -L../../.libs/
TARGETS = get notif

<<<<<<< HEAD
all: $(TARGETS)
=======
all: get callhome
>>>>>>> 235e8c0c

get: get.c
	$(CC) $(CFLAGS) $(INCLUDE) -o $@ $< $(LIBPATH) $(LIB)

<<<<<<< HEAD
notif: notif.c
=======
callhome: callhome.c
>>>>>>> 235e8c0c
	$(CC) $(CFLAGS) $(INCLUDE) -o $@ $< $(LIBPATH) $(LIB)

clean:
	rm -f *.o
	rm -f $(TARGETS)
<|MERGE_RESOLUTION|>--- conflicted
+++ resolved
@@ -12,20 +12,15 @@
 LIBPATH	= -L../../.libs/
 TARGETS = get notif
 
-<<<<<<< HEAD
 all: $(TARGETS)
-=======
-all: get callhome
->>>>>>> 235e8c0c
 
 get: get.c
 	$(CC) $(CFLAGS) $(INCLUDE) -o $@ $< $(LIBPATH) $(LIB)
 
-<<<<<<< HEAD
 notif: notif.c
-=======
+	$(CC) $(CFLAGS) $(INCLUDE) -o $@ $< $(LIBPATH) $(LIB)
+
 callhome: callhome.c
->>>>>>> 235e8c0c
 	$(CC) $(CFLAGS) $(INCLUDE) -o $@ $< $(LIBPATH) $(LIB)
 
 clean:
