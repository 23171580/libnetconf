--- conflicted
+++ resolved
@@ -1,77 +1,29 @@
-<<<<<<< HEAD
-.TH "transapi" 3 "Mon May 6 2013" "Version 0.5.0" "libnetconf" \" -*- nroff -*-
-=======
-.TH "Transaction API" 3 "Fri May 3 2013" "Version 0.5.0" "libnetconf" \" -*- nroff -*-
->>>>>>> 4742cefc
+.TH "transapi" 3 "Tue May 7 2013" "Version 0.5.0" "libnetconf" \" -*- nroff -*-
 .ad l
 .nh
 .SH NAME
-Transaction API \- 
+transapi \- 
+.SH SYNOPSIS
+.br
 .PP
-<<<<<<< HEAD
+.PP
 \fC#include <transapi_internal\&.h>\fP
 .SS "Data Fields"
-=======
-libnetconf's implementation of transaction-based partial device reconfiguration\&.  
-
-.SS "Data Structures"
 
 .in +1c
 .ti -1c
-.RI "struct \fBtransapi_data_callbacks\fP"
+.RI "void * \fBmodule\fP"
 .br
-.RI "\fIStructure binding location in configuration XML data and function callback applying changes\&. \fP"
+.RI "\fILoaded shared library with transapi callbacks\&. \fP"
 .ti -1c
-.RI "struct \fBtransapi_rpc_callbacks\fP"
-.br
-.RI "\fIStructure binding location in configuration XML data and function callback processing RPC message\&. \fP"
-.ti -1c
-.RI "struct \fBmodel_tree\fP"
-.br
-.RI "\fIstructure holding information about used data model in YIN format \fP"
-.ti -1c
-.RI "struct \fBxmldiff_entry\fP"
-.br
-.RI "\fIstructure for single diff entry \fP"
-.ti -1c
-.RI "struct \fBxmldiff\fP"
-.br
-.RI "\fIstructure holding all differencies found in compared files \fP"
-.in -1c
-.SS "Enumerations"
-
-.in +1c
-.ti -1c
-.RI "enum \fBXMLDIFF_OP\fP { \fBXMLDIFF_ERR\fP = -1, \fBXMLDIFF_NONE\fP = 0, \fBXMLDIFF_ADD\fP = 1, \fBXMLDIFF_REM\fP = 2, \fBXMLDIFF_MOD\fP = 4, \fBXMLDIFF_CHAIN\fP = 8 }"
-.br
-.RI "\fIEnum specifying states of node in document\&. \fP"
-.ti -1c
-.RI "enum \fBYIN_TYPE\fP { \fBYIN_TYPE_MODULE\fP, \fBYIN_TYPE_CONTAINER\fP, \fBYIN_TYPE_LEAF\fP, \fBYIN_TYPE_LIST\fP, \fBYIN_TYPE_LEAFLIST\fP, \fBYIN_TYPE_CHOICE\fP, \fBYIN_TYPE_ANYXML\fP, \fBYIN_TYPE_GROUPING\fP, \fBYIN_TYPE_IMPORT\fP, \fBYIN_TYPE_AUGMENT\fP }"
-.br
-.RI "\fIenum type for yin/yang constructs \fP"
-.in -1c
-.SS "Functions"
->>>>>>> 4742cefc
-
-.in +1c
-.ti -1c
-.RI "struct ncds_ds * \fBncds_new_transapi\fP (\fBNCDS_TYPE\fP type, const char *model_path, const char *callbacks_path)"
-.br
-.RI "\fICreate new datastore structure with transaction API support\&. \fP"
-.ti -1c
-<<<<<<< HEAD
 .RI "int \fBlibxml2\fP"
 .br
 .RI "\fIDoes module support libxml2? \fP"
 .ti -1c
 .RI "union \fBtransapi_data_clbcks\fP \fBdata_clbks\fP"
-=======
-.RI "struct \fBmodel_tree\fP * \fByinmodel_parse\fP (xmlDocPtr model_doc)"
->>>>>>> 4742cefc
 .br
-.RI "\fIParse YIN data model\&. \fP"
+.RI "\fITransapi callback mapping structure\&. \fP"
 .ti -1c
-<<<<<<< HEAD
 .RI "union \fBtransapi_rpc_clbcks\fP \fBrpc_clbks\fP"
 .br
 .RI "\fITransapi rpc callbacks mapping structure\&. \fP"
@@ -83,31 +35,12 @@
 .RI "void(* \fBclose\fP )(void)"
 .br
 .RI "\fIFree module resources and prepare for closing\&. \fP"
-=======
-.RI "void \fByinmodel_free\fP (struct \fBmodel_tree\fP *yin)"
-.br
-.RI "\fIDestroy yinmodel structure and free allocated memory\&. \fP"
-.ti -1c
-.RI "void \fBxmldiff_free\fP (struct \fBxmldiff\fP *diff)"
-.br
-.RI "\fIDestroy and free whole xmldiff structure\&. \fP"
-.ti -1c
-.RI "struct \fBxmldiff\fP * \fBxmldiff_diff\fP (xmlDocPtr old, xmlDocPtr new, struct \fBmodel_tree\fP *model)"
-.br
-.RI "\fIModule top level function\&. \fP"
->>>>>>> 4742cefc
 .in -1c
-.SH "Detailed Description"
+.SH "Field Documentation"
 .PP 
-libnetconf's implementation of transaction-based partial device reconfiguration\&. 
-
-
-.SH "Enumeration Type Documentation"
-.PP 
-.SS "enum \fBXMLDIFF_OP\fP"
+.SS "void* module"
 
 .PP
-<<<<<<< HEAD
 Loaded shared library with transapi callbacks\&. 
 .SS "int libxml2"
 
@@ -129,120 +62,6 @@
 
 .PP
 Free module resources and prepare for closing\&. 
-=======
-Enum specifying states of node in document\&. 
-.PP
-\fBEnumerator\fP
-.in +1c
-.TP
-\fB\fIXMLDIFF_ERR \fP\fP
-.TP
-\fB\fIXMLDIFF_NONE \fP\fP
-.TP
-\fB\fIXMLDIFF_ADD \fP\fP
-.TP
-\fB\fIXMLDIFF_REM \fP\fP
-.TP
-\fB\fIXMLDIFF_MOD \fP\fP
-.TP
-\fB\fIXMLDIFF_CHAIN \fP\fP
-.SS "enum \fBYIN_TYPE\fP"
-
-.PP
-enum type for yin/yang constructs 
-.PP
-\fBEnumerator\fP
-.in +1c
-.TP
-\fB\fIYIN_TYPE_MODULE \fP\fP
-.TP
-\fB\fIYIN_TYPE_CONTAINER \fP\fP
-.TP
-\fB\fIYIN_TYPE_LEAF \fP\fP
-.TP
-\fB\fIYIN_TYPE_LIST \fP\fP
-.TP
-\fB\fIYIN_TYPE_LEAFLIST \fP\fP
-.TP
-\fB\fIYIN_TYPE_CHOICE \fP\fP
-.TP
-\fB\fIYIN_TYPE_ANYXML \fP\fP
-.TP
-\fB\fIYIN_TYPE_GROUPING \fP\fP
-.TP
-\fB\fIYIN_TYPE_IMPORT \fP\fP
-.TP
-\fB\fIYIN_TYPE_AUGMENT \fP\fP
-.SH "Function Documentation"
-.PP 
-.SS "struct ncds_ds* ncds_new_transapi (\fBNCDS_TYPE\fPtype, const char *model_path, const char *callbacks_path)\fC [read]\fP"
-
-.PP
-Create new datastore structure with transaction API support\&. \fBParameters:\fP
-.RS 4
-\fItype\fP Datastore implementation type for the new datastore structure\&. 
-.br
-\fImodel_path\fP Path to the YIN configuration data model\&. 
-.br
-\fIcallbacks_path\fP Path to shared library with callbacks and other functions for transaction API\&.
-.RE
-.PP
-\fBReturns:\fP
-.RS 4
-Prepared (not configured) datastore structure\&. To configure the structure, caller must use the parameter setters of the specific datastore implementation type\&. Then, the datastore can be initiated (\fBncds_init()\fP) and used to access the configuration data\&. 
-.RE
-.PP
-
-.SS "struct \fBmodel_tree\fP* yinmodel_parse (xmlDocPtrmodel_doc)\fC [read]\fP"
-
-.PP
-Parse YIN data model\&. \fBParameters:\fP
-.RS 4
-\fImodel_doc\fP Data model in YIN format\&.
-.RE
-.PP
-\fBReturns:\fP
-.RS 4
-yinmodel structure or NULL 
-.RE
-.PP
-
-.SS "void yinmodel_free (struct \fBmodel_tree\fP *yin)"
-
-.PP
-Destroy yinmodel structure and free allocated memory\&. \fBParameters:\fP
-.RS 4
-\fIyin\fP Structure to be freed\&. 
-.RE
-.PP
-
-.SS "void xmldiff_free (struct \fBxmldiff\fP *diff)"
-
-.PP
-Destroy and free whole xmldiff structure\&. \fBParameters:\fP
-.RS 4
-\fIdiff\fP pointer to xmldiff structure 
-.RE
-.PP
-
-.SS "struct \fBxmldiff\fP* xmldiff_diff (xmlDocPtrold, xmlDocPtrnew, struct \fBmodel_tree\fP *model)\fC [read]\fP"
-
-.PP
-Module top level function\&. \fBParameters:\fP
-.RS 4
-\fIold\fP old version of XML document 
-.br
-\fInew\fP new version of XML document 
-.br
-\fImodel\fP data model in YANG format
-.RE
-.PP
-\fBReturns:\fP
-.RS 4
-xmldiff structure holding all differences between XML documents or NULL 
-.RE
-.PP
->>>>>>> 4742cefc
 
 .SH "Author"
 .PP 
